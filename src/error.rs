--- conflicted
+++ resolved
@@ -2,30 +2,6 @@
 /// Error for Bft actuator.
 #[derive(Clone, Debug, Eq, PartialEq)]
 pub enum BftError {
-<<<<<<< HEAD
-    /// Send proposal error.
-    SendProposalErr,
-    /// Send proposal error.
-    SendVoteErr,
-    /// Send status error.
-    SendStatusErr(u64),
-    /// Send commend error.
-    SendCmdErr,
-    /// Receive message error.
-    RecvMsgErr,
-    /// Message type error.
-    MsgTypeErr,
-    /// Unreachable error.
-    Unreachable,
-    /// The lock round of the Proposal is `Some`, however, lock vote is empty.
-    ProposalIllegal(u64, u64),
-    ///
-    TransmitMsgErr(u8),
-    ///
-    OutdateStatus(u64),
-    ///
-    DetermineProposerErr,
-=======
     ShouldNotHappen(String),
     /// Send message error.
     SendMsgErr(String),
@@ -92,5 +68,4 @@
             BftError::ObsoleteTimer(_) => {}
         }
     }
->>>>>>> 815f0673
 }