use crossbeam::crossbeam_channel::{unbounded, Receiver, RecvError, Sender};

use std::collections::HashMap;
use std::thread;
use std::time::{Duration, Instant};

use super::*;
use params::BftParams;
use timer::{TimeoutInfo, WaitTimer};
use voteset::{VoteCollector, VoteSet};

const INIT_HEIGHT: usize = 0;
const INIT_ROUND: usize = 0;
const PROPOSAL_TIMES_COEF: usize = 10;
const PRECOMMIT_BELOW_TWO_THIRDS: i8 = 0;
const PRECOMMIT_ON_NOTHING: i8 = 1;
const PRECOMMIT_ON_NIL: i8 = 2;
const PRECOMMIT_ON_PROPOSAL: i8 = 3;
#[cfg(feature = "verify_req")]
const PRECOMMIT_WITHOUT_VERIFY: i8 = 4;
const TIMEOUT_RETRANSE_COEF: u32 = 15;
#[cfg(feature = "verify_req")]
const VERIFY_AWAIT_COEF: u32 = 50;
const TIMEOUT_LOW_HEIGHT_MESSAGE_COEF: u32 = 300;
const TIMEOUT_LOW_ROUND_MESSAGE_COEF: u32 = 300;

/// BFT step
#[derive(Serialize, Deserialize, Debug, PartialEq, PartialOrd, Eq, Clone, Copy, Hash)]
pub(crate) enum Step {
    /// A step to determine proposer and proposer publish a proposal.
    Propose,
    /// A step to wait for proposal or feed.
    ProposeWait,
    /// A step to transmit prevote and check prevote count.
    Prevote,
    /// A step to wait for more prevote if none of them reach 2/3.
    PrevoteWait,
    /// A step to wait for proposal verify result.
    #[cfg(feature = "verify_req")]
    VerifyWait,
    /// A step to transmit precommit and check precommit count.
    Precommit,
    /// A step to wait for more prevote if none of them reach 2/3.
    PrecommitWait,
    /// A step to do commit.
    Commit,
    /// A step to wait for rich status.
    CommitWait,
}

impl Default for Step {
    fn default() -> Step {
        Step::Propose
    }
}

/// BFT state message.
pub struct Bft {
    msg_sender: Sender<BftMsg>,
    msg_receiver: Receiver<BftMsg>,
    timer_seter: Sender<TimeoutInfo>,
    timer_notity: Receiver<TimeoutInfo>,

    height: usize,
    round: usize,
    step: Step,
    feed: Option<Feed>, // feed means the latest proposal given by auth at this height
    proposal: Option<Target>,
    votes: VoteCollector,
    lock_status: Option<LockStatus>,
    last_commit_round: Option<usize>,
    last_commit_proposal: Option<Target>,
    height_filter: HashMap<Address, Instant>,
    round_filter: HashMap<Address, Instant>,
    authority_list: Vec<Address>,
    htime: Instant,
    params: BftParams,

    #[cfg(feature = "verify_req")]
    verify_result: HashMap<Target, bool>,
}

impl Bft {
    /// A function to start a BFT state machine.
    pub fn start(s: Sender<BftMsg>, r: Receiver<BftMsg>, local_address: Address) {
        // define message channel and timeout channel
        let (bft2timer, timer4bft) = unbounded();
        let (timer2bft, bft4timer) = unbounded();

        // start timer module.
        let _timer_thread = thread::Builder::new()
            .name("bft_timer".to_string())
            .spawn(move || {
                let timer = WaitTimer::new(timer2bft, timer4bft);
                timer.start();
            })
            .unwrap();

        // start main loop module.
        let mut engine = Bft::initialize(s, r, bft2timer, bft4timer, local_address);
        let _main_thread = thread::Builder::new()
            .name("main_loop".to_string())
            .spawn(move || {
                let mut process_flag = false;
                loop {
                    let mut get_timer_msg = Err(RecvError);
                    let mut get_msg = Err(RecvError);

                    select! {
                        recv(engine.timer_notity) -> msg => get_timer_msg = msg,
                        recv(engine.msg_receiver) -> msg => get_msg = msg,
                    }

                    if process_flag {
                        if let Ok(ok_timer) = get_timer_msg {
                            engine.timeout_process(&ok_timer);
                        }

                        if let Ok(ok_msg) = get_msg {
                            if ok_msg == BftMsg::Pause {
                                info!("BFT pause");
                                process_flag = false;
                            } else {
                                engine.process(ok_msg);
                            }
                        }
                    } else if let Ok(ok_msg) = get_msg {
                        if ok_msg == BftMsg::Start {
                            info!("BFT go on running");
                            process_flag = true;
                        }
                    }
                }
            })
            .unwrap();
    }

    #[cfg(not(feature = "verify_req"))]
    fn initialize(
        s: Sender<BftMsg>,
        r: Receiver<BftMsg>,
        ts: Sender<TimeoutInfo>,
        tn: Receiver<TimeoutInfo>,
        local_address: Target,
    ) -> Self {
        info!("BFT State Machine Launched.");
        Bft {
            msg_sender: s,
            msg_receiver: r,
            timer_seter: ts,
            timer_notity: tn,

            height: INIT_HEIGHT,
            round: INIT_ROUND,
            step: Step::default(),
            feed: None,
            proposal: None,
            votes: VoteCollector::new(),
            lock_status: None,
            last_commit_round: None,
            last_commit_proposal: None,
            authority_list: Vec::new(),
            htime: Instant::now(),
            height_filter: HashMap::new(),
            round_filter: HashMap::new(),
            params: BftParams::new(local_address),
        }
    }

    #[cfg(feature = "verify_req")]
    fn initialize(
        s: Sender<BftMsg>,
        r: Receiver<BftMsg>,
        ts: Sender<TimeoutInfo>,
        tn: Receiver<TimeoutInfo>,
        local_address: Target,
    ) -> Self {
        info!("BFT State Machine Launched.");
        Bft {
            msg_sender: s,
            msg_receiver: r,
            timer_seter: ts,
            timer_notity: tn,

            height: INIT_HEIGHT,
            round: INIT_ROUND,
            step: Step::default(),
            feed: None,
            proposal: None,
            votes: VoteCollector::new(),
            lock_status: None,
            last_commit_round: None,
            last_commit_proposal: None,
            authority_list: Vec::new(),
            htime: Instant::now(),
            height_filter: HashMap::new(),
            round_filter: HashMap::new(),
            params: BftParams::new(local_address),
            verify_result: HashMap::new(),
        }
    }

    #[inline]
    fn set_timer(&self, duration: Duration, step: Step) {
        trace!("Set {:?} timer for {:?}", step, duration);
        self.timer_seter
            .send(TimeoutInfo {
                timeval: Instant::now() + duration,
                height: self.height,
                round: self.round,
                step,
            })
            .unwrap();
    }

    #[inline]
    fn send_bft_msg(&self, msg: BftMsg) {
        self.msg_sender.send(msg).unwrap();
    }

    #[inline]
    fn cal_above_threshold(&self, count: usize) -> bool {
        count * 3 > self.authority_list.len() * 2
    }

    #[inline]
    fn cal_all_vote(&self, count: usize) -> bool {
        count == self.authority_list.len()
    }

    #[inline]
    fn change_to_step(&mut self, step: Step) {
        self.step = step;
    }

    #[inline]
    fn clean_filter(&mut self) {
        self.height_filter.clear();
        self.round_filter.clear();
    }

    #[inline]
    fn goto_next_round(&mut self) {
        trace!("Goto next round {:?}", self.round + 1);
        self.round_filter.clear();
        self.round += 1;
    }

    #[inline]
    fn goto_new_height(&mut self, new_height: usize) {
        self.clean_save_info();
        self.clean_filter();
        self.height = new_height;
        self.round = 0;
        self.htime = Instant::now();
    }

    #[inline]
    fn clean_save_info(&mut self) {
        // clear prevote count needed when goto new height
        self.proposal = None;
        self.lock_status = None;
        self.votes.clear_prevote_count();
        self.authority_list = Vec::new();

        #[cfg(feature = "verify_req")]
        self.verify_result.clear();
    }

    fn retransmit_vote(&self, round: usize) {
        info!(
            "Some nodes are at low height, retransmit votes of height {:?}, round {:?}",
            self.height - 1,
            round
        );

        debug!(
            "Retransmit votes to proposal {:?}",
            self.last_commit_proposal.clone().unwrap()
        );

        self.send_bft_msg(BftMsg::Vote(Vote {
            vote_type: VoteType::Prevote,
            height: self.height - 1,
            round,
            proposal: self.last_commit_proposal.clone().unwrap(),
            voter: self.params.clone().address,
        }));

        self.send_bft_msg(BftMsg::Vote(Vote {
            vote_type: VoteType::Precommit,
            height: self.height - 1,
            round,
            proposal: self.last_commit_proposal.clone().unwrap(),
            voter: self.params.clone().address,
        }));
    }

    fn determine_height_filter(&self, sender: Address) -> (bool, bool) {
        let mut add_flag = false;
        let mut trans_flag = false;

        if let Some(ins) = self.height_filter.get(&sender) {
            // had received retransmit message from the address
            if (Instant::now() - *ins)
                > self.params.timer.get_prevote() * TIMEOUT_LOW_HEIGHT_MESSAGE_COEF
            {
                trans_flag = true;
            }
        } else {
            // never recvive retransmit message from the address
            add_flag = true;
            trans_flag = true;
        }
        (add_flag, trans_flag)
    }

    fn determine_round_filter(&self, sender: Address) -> (bool, bool) {
        let mut add_flag = false;
        let mut trans_flag = false;

        if let Some(ins) = self.round_filter.get(&sender) {
            // had received retransmit message from the address
            if (Instant::now() - *ins)
                > self.params.timer.get_prevote() * TIMEOUT_LOW_ROUND_MESSAGE_COEF
            {
                trans_flag = true;
            }
        } else {
            // never recvive retransmit message from the address
            add_flag = true;
            trans_flag = true;
        }
        (add_flag, trans_flag)
    }

    fn is_proposer(&self) -> bool {
        let count = if !self.authority_list.is_empty() {
            self.authority_list.len()
        } else {
            error!("The Authority List is Empty!");
            return false;
        };

        let nonce = self.height + self.round;
        if self.params.address == self.authority_list[nonce % count] {
            info!(
                "Become proposer at height {:?}, round {:?}",
                self.height, self.round
            );
            return true;
        }

        // if is not proposer, goto step proposewait
        let coef = if self.round > PROPOSAL_TIMES_COEF {
            PROPOSAL_TIMES_COEF
        } else {
            self.round
        };

        self.set_timer(
            self.params.timer.get_propose() * 2u32.pow(coef as u32),
            Step::ProposeWait,
        );
        false
    }

    fn try_transmit_proposal(&mut self) -> bool {
        if self.lock_status.is_none()
            && (self.feed.is_none() || self.feed.clone().unwrap().height != self.height)
        {
            // if a proposer find there is no proposal nor lock, goto step proposewait
            warn!("The lock status is none and feed is mismatched!");
            let coef = if self.round > PROPOSAL_TIMES_COEF {
                PROPOSAL_TIMES_COEF
            } else {
                self.round
            };

            self.set_timer(
                self.params.timer.get_propose() * 2u32.pow(coef as u32),
                Step::ProposeWait,
            );
            return false;
        }

        let msg = if self.lock_status.is_some() {
            // if is locked, boradcast the lock proposal
            trace!(
                "Proposal at height {:?}, round {:?}, is {:?}",
                self.height,
                self.round,
                self.lock_status.clone().unwrap().proposal
            );

            BftMsg::Proposal(Proposal {
                height: self.height,
                round: self.round,
                content: self.lock_status.clone().unwrap().proposal,
                lock_round: Some(self.lock_status.clone().unwrap().round),
                lock_votes: Some(self.lock_status.clone().unwrap().votes),
                proposer: self.params.address.clone(),
            })
        } else {
            // if is not locked, transmit the cached proposal
            self.proposal = Some(self.feed.clone().unwrap().proposal);
            trace!(
                "Proposal at height {:?}, round {:?}, is {:?}",
                self.height,
                self.round,
                self.proposal.clone().unwrap()
            );

            BftMsg::Proposal(Proposal {
                height: self.height,
                round: self.round,
                content: self.proposal.clone().unwrap(),
                lock_round: None,
                lock_votes: None,
                proposer: self.params.address.clone(),
            })
        };
        info!(
            "Transmit proposal at height {:?}, round {:?}",
            self.height, self.round
        );
        self.send_bft_msg(msg);
        true
    }

    fn handle_proposal(&self, proposal: Proposal) -> Option<Proposal> {
        if proposal.height == self.height - 1 {
            if self.last_commit_round.is_some() && proposal.round >= self.last_commit_round.unwrap()
            {
                // deal with height fall behind one, round ge last commit round
                self.retransmit_vote(proposal.round);
            }
            None
        } else if proposal.height != self.height || proposal.round < self.round {
            // bft-rs lib only handle the proposals with same round, the proposals of
            // higher round should be saved outside
            warn!("Receive mismatched proposal!");
            warn!("The proposal height is {:?}, round is {:?}, self height is {:?}, round is {:?}, the proposal is {:?} !", 
                proposal.height, proposal.round, self.height, self.round, proposal.content);
            None
        } else {
            Some(proposal)
        }
    }

    fn set_proposal(&mut self, proposal: Proposal) {
        trace!(
            "Receive a proposal at height {:?}, round {:?}, from {:?}",
            self.height,
            proposal.round,
            proposal.proposer
        );

        if proposal.lock_round.is_some()
            && (self.lock_status.is_none()
                || self.lock_status.clone().unwrap().round <= proposal.lock_round.unwrap())
        {
            // receive a proposal with a later PoLC
            debug!(
                "Receive a proposal with the PoLC that proposal is {:?}, lock round is {:?}, lock votes are {:?}",
                proposal.content,
                proposal.lock_round,
                proposal.lock_votes
            );

            if self.round < proposal.round {
                self.round_filter.clear();
                self.round = proposal.round;
            }

            self.proposal = Some(proposal.content.clone());
            self.lock_status = Some(LockStatus {
                proposal: proposal.content,
                round: proposal.lock_round.unwrap(),
                votes: proposal.lock_votes.unwrap(),
            });
        } else if proposal.lock_votes.is_none()
            && self.lock_status.is_none()
            && proposal.round == self.round
        {
            // receive a proposal without PoLC
            debug!(
                "Receive a proposal without PoLC, the proposal is {:?}",
                proposal.content
            );
            self.proposal = Some(proposal.content);
        } else {
            debug!("Receive a proposal that the PoLC is earlier than mine");
            return;
        }
    }

    fn transmit_prevote(&mut self) {
        let prevote = if let Some(lock_proposal) = self.lock_status.clone() {
            lock_proposal.proposal
        } else if let Some(proposal) = self.proposal.clone() {
            proposal
        } else {
            Vec::new()
        };

        trace!(
            "Transmit prevote at height {:?}, round {:?}",
            self.height,
            self.round
        );

        let vote = Vote {
            vote_type: VoteType::Prevote,
            height: self.height,
            round: self.round,
            proposal: prevote.clone(),
            voter: self.params.address.clone(),
        };

        let _ = self.votes.add(vote.clone());
        let msg = BftMsg::Vote(vote);
        debug!("Prevote to {:?}", prevote);
        self.send_bft_msg(msg);
        self.set_timer(
            self.params.timer.get_prevote() * TIMEOUT_RETRANSE_COEF,
            Step::Prevote,
        );
    }

    fn try_save_vote(&mut self, vote: Vote) -> bool {
        trace!(
            "Receive a {:?} vote of height {:?}, round {:?}, to {:?}, from {:?}",
            vote.vote_type,
            vote.height,
            vote.round,
            vote.proposal,
            vote.voter
        );

        if vote.height == self.height - 1 {
            if self.last_commit_round.is_some() && vote.round >= self.last_commit_round.unwrap() {
                // deal with height fall behind one, round ge last commit round
                let sender = vote.voter.clone();
                let (add_flag, trans_flag) = self.determine_height_filter(sender.clone());

                if add_flag {
                    self.height_filter.insert(sender, Instant::now());
                }
                if trans_flag {
                    self.retransmit_vote(vote.round);
                }
            }
            return false;
        } else if vote.height == self.height && self.round != 0 && vote.round == self.round - 1 {
            // deal with equal height, round fall behind
            let sender = vote.voter.clone();
            let (add_flag, trans_flag) = self.determine_round_filter(sender.clone());

            if add_flag {
                self.round_filter.insert(sender, Instant::now());
            }
            if trans_flag {
                info!("Some nodes fall behind, send nil vote to help them pursue");
                self.send_bft_msg(BftMsg::Vote(Vote {
                    vote_type: VoteType::Precommit,
                    height: vote.height,
                    round: vote.round,
                    proposal: Vec::new(),
                    voter: self.params.clone().address,
                }));
            }
            return false;
        } else if vote.height == self.height
            && vote.round >= self.round
            && self.votes.add(vote.clone())
        {
            trace!("Add the vote successfully");
            return true;
        }
        trace!("Receive a saved vote");
        false
    }

    fn check_prevote_count(&mut self) -> bool {
        let mut flag = false;
        for (round, prevote_count) in self.votes.prevote_count.iter() {
            if self.cal_above_threshold(*prevote_count) && *round >= self.round {
                flag = true;
                if self.round < *round {
                    self.round_filter.clear();
                    self.round = *round;
                }
            }
        }
        if !flag {
            return false;
        }
        info!(
            "Receive over 2/3 prevote at height {:?}, round {:?}",
            self.height, self.round
        );

<<<<<<< HEAD
        if let Some(prevote_set) = self
            .votes
            .get_voteset(self.height, self.round, VoteType::Prevote)
=======
        if let Some(prevote_set) =
            self.votes
                .get_voteset(self.height, self.round, VoteType::Prevote)
>>>>>>> 9870ca7c
        {
            let mut tv = if self.cal_all_vote(prevote_set.count) {
                Duration::new(0, 0)
            } else {
                self.params.timer.get_prevote()
            };

            for (hash, count) in &prevote_set.votes_by_proposal {
                if self.cal_above_threshold(*count) {
                    if self.lock_status.is_some()
                        && self.lock_status.clone().unwrap().round < self.round
                    {
                        if hash.is_empty() {
                            // receive +2/3 prevote to nil, clean lock info
                            trace!(
                                "Receive over 2/3 prevote to nil at height {:?}, round {:?}",
                                self.height,
                                self.round
                            );
                            self.clean_polc();
                            self.proposal = None;
                        } else {
                            // receive a later PoLC, update lock info
                            self.set_polc(&hash, &prevote_set, VoteType::Prevote);
                        }
                    }
                    if self.lock_status.is_none() && !hash.is_empty() {
                        // receive a PoLC, lock the proposal
                        self.set_polc(&hash, &prevote_set, VoteType::Prevote);
                    }
                    tv = Duration::new(0, 0);
                    break;
                }
            }
            if self.step == Step::Prevote {
                self.set_timer(tv, Step::PrevoteWait);
            }
            return true;
        }
        false
    }

    fn transmit_precommit(&mut self) {
        let precommit = if let Some(lock_proposal) = self.lock_status.clone() {
            lock_proposal.proposal
        } else {
            self.proposal = None;
            Vec::new()
        };

        trace!(
            "Transmit precommit at height {:?}, round {:?}",
            self.height,
            self.round
        );

        let vote = Vote {
            vote_type: VoteType::Precommit,
            height: self.height,
            round: self.round,
            proposal: precommit.clone(),
            voter: self.params.address.clone(),
        };

        let _ = self.votes.add(vote.clone());
        let msg = BftMsg::Vote(vote);
        debug!("Precommit to {:?}", precommit);
        self.send_bft_msg(msg);
        self.set_timer(
            self.params.timer.get_precommit() * TIMEOUT_RETRANSE_COEF,
            Step::Precommit,
        );
    }

    #[cfg(not(feature = "verify_req"))]
    fn check_precommit_count(&mut self) -> i8 {
        if let Some(precommit_set) =
            self.votes
                .get_voteset(self.height, self.round, VoteType::Precommit)
        {
            let mut tv = if self.cal_all_vote(precommit_set.count) {
                Duration::new(0, 0)
            } else {
                self.params.timer.get_precommit()
            };
            if !self.cal_above_threshold(precommit_set.count) {
                return PRECOMMIT_BELOW_TWO_THIRDS;
            }

            info!(
                "Receive over 2/3 precommit at height {:?}, round {:?}",
                self.height, self.round
            );

            for (hash, count) in &precommit_set.votes_by_proposal {
                if self.cal_above_threshold(*count) {
                    if hash.is_empty() {
                        info!("Reach nil consensus, goto next round {:?}", self.round + 1);
                        return PRECOMMIT_ON_NIL;
                    } else {
                        self.set_polc(&hash, &precommit_set, VoteType::Precommit);
                        return PRECOMMIT_ON_PROPOSAL;
                    }
                }
            }
            if self.step == Step::Precommit {
                self.set_timer(tv, Step::PrecommitWait);
            }
        }
        PRECOMMIT_ON_NOTHING
    }

    #[cfg(feature = "verify_req")]
    fn check_precommit_count(&mut self) -> i8 {
        if let Some(precommit_set) =
            self.votes
                .get_voteset(self.height, self.round, Step::Precommit)
        {
            let mut tv = if self.cal_all_vote(precommit_set.count) {
                Duration::new(0, 0)
            } else {
                self.params.timer.get_precommit()
            };
            if !self.cal_above_threshold(precommit_set.count) {
                return PRECOMMIT_BELOW_TWO_THIRDS;
            }

            info!(
                "Receive over 2/3 precommit at height {:?}, round {:?}",
                self.height, self.round
            );
            let mut pending_flag = false;
            let mut clean_flag = false;

            for (hash, count) in &precommit_set.votes_by_proposal {
                if self.cal_above_threshold(*count) {
                    if hash.is_empty() {
                        info!("Reach nil consensus, goto next round {:?}", self.round + 1);
                        return PRECOMMIT_ON_NIL;
                    } else {
                        self.set_polc(&hash, &precommit_set, Step::Precommit);
                        if let Some(is_pass) = self.verify_result.get(hash) {
                            // check verify result of the proposal
                            if !is_pass {
                                // if verified fail, clean PoLC and proposal
                                info!("The verify result of proposal {:?} is disapproved.", &hash);
                                clean_flag = true;
                                self.proposal = None;
                                // if feed's proposal eq the verified failed proposal, clean it
                                if self.feed
                                    == Some(Feed {
                                        height: self.height,
                                        proposal: hash.to_vec(),
                                    })
                                {
                                    self.feed = None;
                                }
                            } else {
                                // if verified success, do commit
                                info!("The verify result of proposal {:?} is approved.", &hash);
                                return PRECOMMIT_ON_PROPOSAL;
                            }
                        } else {
                            // has not received verify response till now
                            pending_flag = true;
                        }
                    }
                }
            }
            if clean_flag {
                self.clean_polc();
            }
            if pending_flag {
                tv = self.params.timer.get_prevote() * VERIFY_AWAIT_COEF;
                self.set_timer(tv, Step::VerifyWait);
                return PRECOMMIT_WITHOUT_VERIFY;
            }

            if self.step == Step::Precommit {
                self.set_timer(tv, Step::PrecommitWait);
            }
        }
        PRECOMMIT_ON_NOTHING
    }

    fn proc_commit(&mut self) {
        let result = self.lock_status.clone().expect("No lock when commit!");
        self.send_bft_msg(BftMsg::Commit(Commit {
            height: self.height,
            round: self.round,
            proposal: result.clone().proposal,
            lock_votes: self.lock_status.clone().unwrap().votes,
            address: self.params.clone().address,
        }));

        info!(
            "Commit {:?} at height {:?}, consensus time {:?}",
            result.clone().proposal,
            self.height,
            Instant::now() - self.htime
        );

        self.last_commit_round = Some(self.round);
        self.last_commit_proposal = Some(result.proposal);
    }

    fn set_polc(&mut self, hash: &Target, voteset: &VoteSet, vote_type: VoteType) {
        self.proposal = Some(hash.to_owned());
        self.lock_status = Some(LockStatus {
            proposal: hash.to_owned(),
            round: self.round,
            votes: voteset.extract_polc(self.height, self.round, vote_type, &hash),
        });

        info!(
            "Get PoLC at height {:?}, round {:?}, on proposal {:?}",
            self.height,
            self.round,
            hash.to_owned()
        );
    }

    fn clean_polc(&mut self) {
        self.proposal = None;
        self.lock_status = None;
        trace!(
            "Clean PoLC at height {:?}, round {:?}",
            self.height,
            self.round
        );
    }

    fn try_handle_status(&mut self, rich_status: Status) -> bool {
        // receive a rich status that height ge self.height is the only way to go to new height
        if rich_status.height >= self.height {
            if rich_status.height > self.height {
                // recvive higher status, clean last commit info then go to new height
                self.last_commit_proposal = None;
                self.last_commit_round = None;
            }
            // goto new height directly and update authorty list
            self.goto_new_height(rich_status.height + 1);
            self.authority_list = rich_status.authority_list;
            if let Some(interval) = rich_status.interval {
                // update the bft interval
                self.params.timer.set_total_duration(interval);
            }

            info!(
                "Receive rich status, goto new height {:?}",
                rich_status.height + 1
            );
            return true;
        }
        false
    }

    fn try_handle_feed(&mut self, feed: Feed) -> bool {
        if feed.height >= self.height {
            self.feed = Some(feed);
            info!(
                "Receive feed of height {:?}",
                self.feed.clone().unwrap().height
            );
            true
        } else {
            false
        }
    }

    #[cfg(feature = "verify_req")]
    fn save_verify_resp(&mut self, verify_result: VerifyResp) {
        if self.verify_result.contains_key(&verify_result.proposal) {
            if &verify_result.is_pass != self.verify_result.get(&verify_result.proposal).unwrap() {
                error!(
                    "The verify results of {:?} are different!",
                    verify_result.proposal
                );
                return;
            }
        }
        self.verify_result
            .insert(verify_result.proposal, verify_result.is_pass);
    }

    fn new_round_start(&mut self) {
        if self.step != Step::ProposeWait {
            info!("Start height {:?}, round{:?}", self.height, self.round);
        }
        if self.is_proposer() {
            if self.try_transmit_proposal() {
                self.transmit_prevote();
                self.change_to_step(Step::Prevote);
            } else {
                self.change_to_step(Step::ProposeWait);
            }
        } else {
            self.change_to_step(Step::ProposeWait);
        }
    }

    fn process(&mut self, bft_msg: BftMsg) {
        match bft_msg {
            BftMsg::Proposal(proposal) => {
                if self.step <= Step::ProposeWait {
                    if let Some(prop) = self.handle_proposal(proposal) {
                        self.set_proposal(prop);
                        if self.step == Step::ProposeWait {
                            self.change_to_step(Step::Prevote);
                            self.transmit_prevote();
                            if self.check_prevote_count() {
                                self.change_to_step(Step::PrevoteWait);
                            }
                        }
                    }
                }
            }
            BftMsg::Vote(vote) => {
                if vote.vote_type == VoteType::Prevote {
                    if self.step <= Step::PrevoteWait {
                        let _ = self.try_save_vote(vote);
                        if self.step >= Step::Prevote && self.check_prevote_count() {
                            self.change_to_step(Step::PrevoteWait);
                        }
                    }
                } else if vote.vote_type == VoteType::Precommit {
                    if self.step < Step::Precommit {
                        let _ = self.try_save_vote(vote.clone());
                    }
                    if (self.step == Step::Precommit || self.step == Step::PrecommitWait)
                        && self.try_save_vote(vote)
                    {
                        let precommit_result = self.check_precommit_count();

                        #[cfg(not(feature = "verify_req"))]
                        {
                            if precommit_result == PRECOMMIT_ON_NOTHING {
                                // only receive +2/3 precommits might lead BFT to PrecommitWait
                                self.change_to_step(Step::PrecommitWait);
                            }
                        }

                        #[cfg(feature = "verify_req")]
                        {
                            if precommit_result == PRECOMMIT_ON_NOTHING {
                                // receive +2/3 precommits might lead BFT to PrecommitWait step
                                self.change_to_step(Step::PrecommitWait);
                            }
                            if precommit_result == PRECOMMIT_WITHOUT_VERIFY {
                                self.change_to_step(Step::VerifyWait);
                            }
                        }

                        if precommit_result == PRECOMMIT_ON_NIL {
                            // receive +2/3 on nil, goto next round directly
                            if self.lock_status.is_none() {
                                self.proposal = None;
                            }
                            self.goto_next_round();
                            self.new_round_start();
                        }
                        if precommit_result == PRECOMMIT_ON_PROPOSAL {
                            // receive +2/3 on a proposal, try to commit
                            self.change_to_step(Step::Commit);
                            self.proc_commit();
                            self.change_to_step(Step::CommitWait);
                        }
                    }
                } else {
                    error!("Invalid Vote Type!");
                }
            }
            BftMsg::Feed(feed) => {
                if self.try_handle_feed(feed) && self.step == Step::ProposeWait {
                    self.new_round_start();
                }
            }
            BftMsg::Status(rich_status) => {
                if self.try_handle_status(rich_status) {
                    self.new_round_start();
                }
            }

            #[cfg(feature = "verify_req")]
            BftMsg::VerifyResp(verify_resp) => {
                self.save_verify_resp(verify_resp);
                if self.step == Step::PrecommitWait
                    && self.check_precommit_count() == PRECOMMIT_ON_PROPOSAL
                {
                    // receive +2/3 on a proposal, try to commit
                    self.change_to_step(Step::Commit);
                    self.proc_commit();
                    self.change_to_step(Step::CommitWait);
                }
            }

            _ => error!("Invalid Message!"),
        }
    }

    fn timeout_process(&mut self, tminfo: &TimeoutInfo) {
        if tminfo.height < self.height {
            return;
        }
        if tminfo.height == self.height && tminfo.round < self.round {
            return;
        }
        if tminfo.height == self.height && tminfo.round == self.round && tminfo.step != self.step {
            return;
        }

        match tminfo.step {
            Step::ProposeWait => {
                self.change_to_step(Step::Prevote);
                self.transmit_prevote();
                if self.check_prevote_count() {
                    self.change_to_step(Step::PrevoteWait);
                }
            }
            Step::Prevote => {
                self.transmit_prevote();
            }
            Step::PrevoteWait => {
                // if there is no lock, clear the proposal
                if self.lock_status.is_none() {
                    self.proposal = None;
                }
                // next do precommit
                self.change_to_step(Step::Precommit);
                self.transmit_precommit();
                let precommit_result = self.check_precommit_count();

                #[cfg(not(feature = "verify_req"))]
                {
                    if precommit_result == PRECOMMIT_ON_NOTHING {
                        // only receive +2/3 precommits might lead BFT to PrecommitWait
                        self.change_to_step(Step::PrecommitWait);
                    }
                }

                #[cfg(feature = "verify_req")]
                {
                    if precommit_result == PRECOMMIT_ON_NOTHING {
                        // receive +2/3 precommits might lead BFT to PrecommitWait step
                        self.change_to_step(Step::PrecommitWait);
                    }
                    if precommit_result == PRECOMMIT_WITHOUT_VERIFY {
                        self.change_to_step(Step::VerifyWait);
                    }
                }

                if precommit_result == PRECOMMIT_ON_NIL {
                    if self.lock_status.is_none() {
                        self.proposal = None;
                    }
                    self.goto_next_round();
                    self.new_round_start();
                }
                if precommit_result == PRECOMMIT_ON_PROPOSAL {
                    self.change_to_step(Step::Commit);
                    self.proc_commit();
                    self.change_to_step(Step::CommitWait);
                }
            }
            Step::Precommit => {
                self.transmit_prevote();
                self.transmit_precommit();
            }
            Step::PrecommitWait => {
                // receive +2/3 precommits however no proposal reach +2/3
                // then goto next round directly
                self.goto_next_round();
                self.new_round_start();
            }

            #[cfg(feature = "verify_req")]
            Step::VerifyWait => {
                // clean save info and goto new round
                self.lock_status = None;
                self.proposal = None;
                self.goto_next_round();
                self.new_round_start();
            }

            _ => error!("Invalid Timeout Info!"),
        }
    }
}<|MERGE_RESOLUTION|>--- conflicted
+++ resolved
@@ -601,15 +601,9 @@
             self.height, self.round
         );
 
-<<<<<<< HEAD
-        if let Some(prevote_set) = self
-            .votes
-            .get_voteset(self.height, self.round, VoteType::Prevote)
-=======
         if let Some(prevote_set) =
             self.votes
                 .get_voteset(self.height, self.round, VoteType::Prevote)
->>>>>>> 9870ca7c
         {
             let mut tv = if self.cal_all_vote(prevote_set.count) {
                 Duration::new(0, 0)
