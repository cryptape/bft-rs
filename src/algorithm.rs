--- conflicted
+++ resolved
@@ -788,21 +788,6 @@
         false
     }
 
-<<<<<<< HEAD
-=======
-    fn try_handle_feed(&mut self, feed: Feed) -> bool {
-        if feed.height >= self.height {
-            self.feed = Some(feed);
-            info!(
-                "Receive feed of height {:?}",
-                self.feed.clone().unwrap().height
-            );
-            true
-        } else {
-            false
-        }
-    }
-
     #[cfg(feature = "verify_req")]
     fn save_verify_resp(&mut self, verify_result: VerifyResp) {
         if self.verify_result.contains_key(&verify_result.proposal) {
@@ -823,7 +808,6 @@
             .or_insert(verify_result.is_pass);
     }
 
->>>>>>> 6f96f347
     fn new_round_start(&mut self) {
         if self.step != Step::ProposeWait {
             info!("Start height {:?}, round{:?}", self.height, self.round);
