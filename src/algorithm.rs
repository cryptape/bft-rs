use crossbeam::crossbeam_channel::{unbounded, Receiver, RecvError, Sender};

use std::collections::HashMap;
use std::thread;
use std::time::{Duration, Instant};

use super::*;
use params::BftParams;
use timer::{TimeoutInfo, WaitTimer};
use voteset::{VoteCollector, VoteSet};

const INIT_HEIGHT: usize = 0;
const INIT_ROUND: usize = 0;
const PROPOSAL_TIMES_COEF: usize = 10;
const PRECOMMIT_BELOW_TWO_THIRDS: i8 = 0;
const PRECOMMIT_ON_NOTHING: i8 = 1;
const PRECOMMIT_ON_NIL: i8 = 2;
const PRECOMMIT_ON_PROPOSAL: i8 = 3;
#[cfg(feature = "verify_req")]
const PRECOMMIT_WITHOUT_VERIFY: i8 = 4;
const TIMEOUT_RETRANSE_COEF: u32 = 15;
#[cfg(feature = "verify_req")]
const VERIFY_AWAIT_COEF: u32 = 50;
const TIMEOUT_LOW_HEIGHT_MESSAGE_COEF: u32 = 300;
const TIMEOUT_LOW_ROUND_MESSAGE_COEF: u32 = 300;

/// BFT step
#[derive(Serialize, Deserialize, Debug, PartialEq, PartialOrd, Eq, Clone, Copy, Hash)]
pub enum Step {
    /// A step to determine proposer and proposer publish a proposal.
    Propose,
    /// A step to wait for proposal or feed.
    ProposeWait,
    /// A step to transmit prevote and check prevote count.
    Prevote,
    /// A step to wait for more prevote if none of them reach 2/3.
    PrevoteWait,
    /// A step to wait for proposal verify result.
    #[cfg(feature = "verify_req")]
    VerifyWait,
    /// A step to transmit precommit and check precommit count.
    Precommit,
    /// A step to wait for more prevote if none of them reach 2/3.
    PrecommitWait,
    /// A step to do commit.
    Commit,
    /// A step to wait for rich status.
    CommitWait,
}

impl Default for Step {
    fn default() -> Step {
        Step::Propose
    }
}

<<<<<<< HEAD
impl From<u8> for Step {
    fn from(s: u8) -> Step {
        match s {
            0u8 => Step::Propose,
            1u8 => Step::ProposeWait,
            2u8 => Step::Prevote,
            3u8 => Step::PrevoteWait,
            #[cfg(feature = "verify_req")]
            4u8 => Step::VerifyWait,
            5u8 => Step::Precommit,
            6u8 => Step::PrecommitWait,
            7u8 => Step::Commit,
            8u8 => Step::CommitWait,
            _ => panic!("Invalid step."),
        }
    }
}

=======
>>>>>>> cced330b
/// BFT state message.
pub struct Bft {
    msg_sender: Sender<BftMsg>,
    msg_receiver: Receiver<BftMsg>,
    timer_seter: Sender<TimeoutInfo>,
    timer_notity: Receiver<TimeoutInfo>,

    height: usize,
    round: usize,
    step: Step,
    feed: Option<Feed>, // feed means the latest proposal given by auth at this height
    proposal: Option<Target>,
    votes: VoteCollector,
    lock_status: Option<LockStatus>,
    last_commit_round: Option<usize>,
    last_commit_proposal: Option<Target>,
    height_filter: HashMap<Address, Instant>,
    round_filter: HashMap<Address, Instant>,
    authority_list: Vec<Address>,
    htime: Instant,
    params: BftParams,

    #[cfg(feature = "verify_req")]
    verify_result: HashMap<Target, bool>,
}

impl Bft {
    /// A function to start a BFT state machine.
    pub fn start(s: Sender<BftMsg>, r: Receiver<BftMsg>, local_address: Address) {
        // define message channel and timeout channel
        let (bft2timer, timer4bft) = unbounded();
        let (timer2bft, bft4timer) = unbounded();

        // start timer module.
        let _timer_thread = thread::Builder::new()
            .name("bft_timer".to_string())
            .spawn(move || {
                let timer = WaitTimer::new(timer2bft, timer4bft);
                timer.start();
            })
            .unwrap();

        // start main loop module.
        let mut engine = Bft::initialize(s, r, bft2timer, bft4timer, local_address);
        let _main_thread = thread::Builder::new()
            .name("main_loop".to_string())
            .spawn(move || {
                let mut process_flag = false;
                loop {
                    let mut get_timer_msg = Err(RecvError);
                    let mut get_msg = Err(RecvError);

                    select! {
                        recv(engine.timer_notity) -> msg => get_timer_msg = msg,
                        recv(engine.msg_receiver) -> msg => get_msg = msg,
                    }

                    if process_flag {
                        if let Ok(ok_timer) = get_timer_msg {
                            engine.timeout_process(&ok_timer);
                        }

                        if let Ok(ok_msg) = get_msg {
                            if ok_msg == BftMsg::Pause {
                                info!("BFT pause");
                                process_flag = false;
                            } else {
                                engine.process(ok_msg);
                            }
                        }
                    } else if let Ok(ok_msg) = get_msg {
                        if ok_msg == BftMsg::Start {
                            info!("BFT go on running");
                            process_flag = true;
                        }
                    }
                }
            })
            .unwrap();
    }

    #[cfg(not(feature = "verify_req"))]
    fn initialize(
        s: Sender<BftMsg>,
        r: Receiver<BftMsg>,
        ts: Sender<TimeoutInfo>,
        tn: Receiver<TimeoutInfo>,
        local_address: Target,
    ) -> Self {
        info!("BFT State Machine Launched.");
        Bft {
            msg_sender: s,
            msg_receiver: r,
            timer_seter: ts,
            timer_notity: tn,

            height: INIT_HEIGHT,
            round: INIT_ROUND,
            step: Step::default(),
            feed: None,
            proposal: None,
            votes: VoteCollector::new(),
            lock_status: None,
            last_commit_round: None,
            last_commit_proposal: None,
            authority_list: Vec::new(),
            htime: Instant::now(),
            height_filter: HashMap::new(),
            round_filter: HashMap::new(),
            params: BftParams::new(local_address),
        }
    }

    #[cfg(feature = "verify_req")]
    fn initialize(
        s: Sender<BftMsg>,
        r: Receiver<BftMsg>,
        ts: Sender<TimeoutInfo>,
        tn: Receiver<TimeoutInfo>,
        local_address: Target,
    ) -> Self {
        info!("BFT State Machine Launched.");
        Bft {
            msg_sender: s,
            msg_receiver: r,
            timer_seter: ts,
            timer_notity: tn,

            height: INIT_HEIGHT,
            round: INIT_ROUND,
            step: Step::default(),
            feed: None,
            proposal: None,
            votes: VoteCollector::new(),
            lock_status: None,
            last_commit_round: None,
            last_commit_proposal: None,
            authority_list: Vec::new(),
            htime: Instant::now(),
            height_filter: HashMap::new(),
            round_filter: HashMap::new(),
            params: BftParams::new(local_address),
            verify_result: HashMap::new(),
        }
    }

    #[inline]
    fn set_timer(&self, duration: Duration, step: Step) {
        trace!("Set {:?} timer for {:?}", step, duration);
        self.timer_seter
            .send(TimeoutInfo {
                timeval: Instant::now() + duration,
                height: self.height,
                round: self.round,
                step,
            })
            .unwrap();
    }

    #[inline]
    fn send_bft_msg(&self, msg: BftMsg) {
        self.msg_sender.send(msg).unwrap();
    }

    #[inline]
    fn cal_above_threshold(&self, count: usize) -> bool {
        count * 3 > self.authority_list.len() * 2
    }

    #[inline]
    fn cal_all_vote(&self, count: usize) -> bool {
        count == self.authority_list.len()
    }

    #[inline]
    fn change_to_step(&mut self, step: Step) {
        self.step = step;
    }

    #[inline]
    fn clean_filter(&mut self) {
        self.height_filter.clear();
        self.round_filter.clear();
    }

    #[inline]
    fn goto_next_round(&mut self) {
        trace!("Goto next round {:?}", self.round + 1);
        self.round_filter.clear();
        self.round += 1;
    }

    #[inline]
    fn goto_new_height(&mut self, new_height: usize) {
        self.clean_save_info();
        self.clean_filter();
        self.height = new_height;
        self.round = 0;
        self.htime = Instant::now();
    }

    #[inline]
    fn clean_save_info(&mut self) {
        // clear prevote count needed when goto new height
        self.proposal = None;
        self.lock_status = None;
        self.votes.clear_prevote_count();
        self.authority_list = Vec::new();

        #[cfg(feature = "verify_req")]
        self.verify_result.clear();
    }

    fn retransmit_vote(&self, round: usize) {
        info!(
            "Some nodes are at low height, retransmit votes of height {:?}, round {:?}",
            self.height - 1,
            round
        );

        debug!(
            "Retransmit votes to proposal {:?}",
            self.last_commit_proposal.clone().unwrap()
        );

        self.send_bft_msg(BftMsg::Vote(Vote {
            vote_type: VoteType::Prevote,
            height: self.height - 1,
            round,
            proposal: self.last_commit_proposal.clone().unwrap(),
            voter: self.params.clone().address,
        }));

        self.send_bft_msg(BftMsg::Vote(Vote {
            vote_type: VoteType::Precommit,
            height: self.height - 1,
            round,
            proposal: self.last_commit_proposal.clone().unwrap(),
            voter: self.params.clone().address,
        }));
    }

    fn determine_height_filter(&self, sender: Address) -> (bool, bool) {
        let mut add_flag = false;
        let mut trans_flag = false;

        if let Some(ins) = self.height_filter.get(&sender) {
            // had received retransmit message from the address
            if (Instant::now() - *ins)
                > self.params.timer.get_prevote() * TIMEOUT_LOW_HEIGHT_MESSAGE_COEF
            {
                trans_flag = true;
            }
        } else {
            // never recvive retransmit message from the address
            add_flag = true;
            trans_flag = true;
        }
        (add_flag, trans_flag)
    }

    fn determine_round_filter(&self, sender: Address) -> (bool, bool) {
        let mut add_flag = false;
        let mut trans_flag = false;

        if let Some(ins) = self.round_filter.get(&sender) {
            // had received retransmit message from the address
            if (Instant::now() - *ins)
                > self.params.timer.get_prevote() * TIMEOUT_LOW_ROUND_MESSAGE_COEF
            {
                trans_flag = true;
            }
        } else {
            // never recvive retransmit message from the address
            add_flag = true;
            trans_flag = true;
        }
        (add_flag, trans_flag)
    }

    fn is_proposer(&self) -> bool {
        let count = if !self.authority_list.is_empty() {
            self.authority_list.len()
        } else {
            error!("The Authority List is Empty!");
            return false;
        };

        let nonce = self.height + self.round;
        if self.params.address == self.authority_list[nonce % count] {
            info!(
                "Become proposer at height {:?}, round {:?}",
                self.height, self.round
            );
            return true;
        }

        // if is not proposer, goto step proposewait
        let coef = if self.round > PROPOSAL_TIMES_COEF {
            PROPOSAL_TIMES_COEF
        } else {
            self.round
        };

        self.set_timer(
            self.params.timer.get_propose() * 2u32.pow(coef as u32),
            Step::ProposeWait,
        );
        false
    }

    fn try_transmit_proposal(&mut self) -> bool {
        if self.lock_status.is_none()
            && (self.feed.is_none() || self.feed.clone().unwrap().height != self.height)
        {
            // if a proposer find there is no proposal nor lock, goto step proposewait
            warn!("The lock status is none and feed is mismatched!");
            let coef = if self.round > PROPOSAL_TIMES_COEF {
                PROPOSAL_TIMES_COEF
            } else {
                self.round
            };

            self.set_timer(
                self.params.timer.get_propose() * 2u32.pow(coef as u32),
                Step::ProposeWait,
            );
            return false;
        }

        let msg = if self.lock_status.is_some() {
            // if is locked, boradcast the lock proposal
            trace!(
                "Proposal at height {:?}, round {:?}, is {:?}",
                self.height,
                self.round,
                self.lock_status.clone().unwrap().proposal
            );

            BftMsg::Proposal(Proposal {
                height: self.height,
                round: self.round,
                content: self.lock_status.clone().unwrap().proposal,
                lock_round: Some(self.lock_status.clone().unwrap().round),
                lock_votes: Some(self.lock_status.clone().unwrap().votes),
                proposer: self.params.address.clone(),
            })
        } else {
            // if is not locked, transmit the cached proposal
            self.proposal = Some(self.feed.clone().unwrap().proposal);
            trace!(
                "Proposal at height {:?}, round {:?}, is {:?}",
                self.height,
                self.round,
                self.proposal.clone().unwrap()
            );

            BftMsg::Proposal(Proposal {
                height: self.height,
                round: self.round,
                content: self.proposal.clone().unwrap(),
                lock_round: None,
                lock_votes: None,
                proposer: self.params.address.clone(),
            })
        };
        info!(
            "Transmit proposal at height {:?}, round {:?}",
            self.height, self.round
        );
        self.send_bft_msg(msg);
        true
    }

    fn handle_proposal(&self, proposal: Proposal) -> Option<Proposal> {
        if proposal.height == self.height - 1 {
            if self.last_commit_round.is_some() && proposal.round >= self.last_commit_round.unwrap()
            {
                // deal with height fall behind one, round ge last commit round
                self.retransmit_vote(proposal.round);
            }
            None
        } else if proposal.height != self.height || proposal.round < self.round {
            // bft-rs lib only handle the proposals with same round, the proposals of
            // higher round should be saved outside
            warn!("Receive mismatched proposal!");
            warn!("The proposal height is {:?}, round is {:?}, self height is {:?}, round is {:?}, the proposal is {:?} !", 
                proposal.height, proposal.round, self.height, self.round, proposal.content);
            None
        } else {
            Some(proposal)
        }
    }

    fn set_proposal(&mut self, proposal: Proposal) {
        trace!(
            "Receive a proposal at height {:?}, round {:?}, from {:?}",
            self.height,
            proposal.round,
            proposal.proposer
        );

        if proposal.lock_round.is_some()
            && (self.lock_status.is_none()
                || self.lock_status.clone().unwrap().round <= proposal.lock_round.unwrap())
        {
            // receive a proposal with a later PoLC
            debug!(
                "Receive a proposal with the PoLC that proposal is {:?}, lock round is {:?}, lock votes are {:?}",
                proposal.content,
                proposal.lock_round,
                proposal.lock_votes
            );

            if self.round < proposal.round {
                self.round_filter.clear();
                self.round = proposal.round;
            }

            self.proposal = Some(proposal.content.clone());
            self.lock_status = Some(LockStatus {
                proposal: proposal.content,
                round: proposal.lock_round.unwrap(),
                votes: proposal.lock_votes.unwrap(),
            });
        } else if proposal.lock_votes.is_none()
            && self.lock_status.is_none()
            && proposal.round == self.round
        {
            // receive a proposal without PoLC
            debug!(
                "Receive a proposal without PoLC, the proposal is {:?}",
                proposal.content
            );
            self.proposal = Some(proposal.content);
        } else {
            debug!("Receive a proposal that the PoLC is earlier than mine");
            return;
        }
    }

    fn transmit_prevote(&mut self) {
        let prevote = if let Some(lock_proposal) = self.lock_status.clone() {
            lock_proposal.proposal
        } else if let Some(proposal) = self.proposal.clone() {
            proposal
        } else {
            Vec::new()
        };

        trace!(
            "Transmit prevote at height {:?}, round {:?}",
            self.height,
            self.round
        );

        let vote = Vote {
            vote_type: VoteType::Prevote,
            height: self.height,
            round: self.round,
            proposal: prevote.clone(),
            voter: self.params.address.clone(),
        };

        let _ = self.votes.add(vote.clone());
        let msg = BftMsg::Vote(vote);
        debug!("Prevote to {:?}", prevote);
        self.send_bft_msg(msg);
        self.set_timer(
            self.params.timer.get_prevote() * TIMEOUT_RETRANSE_COEF,
            Step::Prevote,
        );
    }

    fn try_save_vote(&mut self, vote: Vote) -> bool {
        trace!(
            "Receive a {:?} vote of height {:?}, round {:?}, to {:?}, from {:?}",
            vote.vote_type,
            vote.height,
            vote.round,
            vote.proposal,
            vote.voter
        );

        if vote.height == self.height - 1 {
            if self.last_commit_round.is_some() && vote.round >= self.last_commit_round.unwrap() {
                // deal with height fall behind one, round ge last commit round
                let sender = vote.voter.clone();
                let (add_flag, trans_flag) = self.determine_height_filter(sender.clone());

                if add_flag {
                    self.height_filter.insert(sender, Instant::now());
                }
                if trans_flag {
                    self.retransmit_vote(vote.round);
                }
            }
            return false;
        } else if vote.height == self.height && self.round != 0 && vote.round == self.round - 1 {
            // deal with equal height, round fall behind
            let sender = vote.voter.clone();
            let (add_flag, trans_flag) = self.determine_round_filter(sender.clone());

            if add_flag {
                self.round_filter.insert(sender, Instant::now());
            }
            if trans_flag {
                info!("Some nodes fall behind, send nil vote to help them pursue");
                self.send_bft_msg(BftMsg::Vote(Vote {
                    vote_type: VoteType::Precommit,
                    height: vote.height,
                    round: vote.round,
                    proposal: Vec::new(),
                    voter: self.params.clone().address,
                }));
            }
            return false;
        } else if vote.height == self.height
            && vote.round >= self.round
            && self.votes.add(vote.clone())
        {
            trace!("Add the vote successfully");
            return true;
        }
        trace!("Receive a saved vote");
        false
    }

    fn check_prevote_count(&mut self) -> bool {
        let mut flag = false;
        for (round, prevote_count) in self.votes.prevote_count.iter() {
            if self.cal_above_threshold(*prevote_count) && *round >= self.round {
                flag = true;
                if self.round < *round {
                    self.round_filter.clear();
                    self.round = *round;
                }
            }
        }
        if !flag {
            return false;
        }
        info!(
            "Receive over 2/3 prevote at height {:?}, round {:?}",
            self.height, self.round
        );

        if let Some(prevote_set) =
            self.votes
                .get_voteset(self.height, self.round, VoteType::Prevote)
        {
            let mut tv = if self.cal_all_vote(prevote_set.count) {
                Duration::new(0, 0)
            } else {
                self.params.timer.get_prevote()
            };

            for (hash, count) in &prevote_set.votes_by_proposal {
                if self.cal_above_threshold(*count) {
                    if self.lock_status.is_some()
                        && self.lock_status.clone().unwrap().round < self.round
                    {
                        if hash.is_empty() {
                            // receive +2/3 prevote to nil, clean lock info
                            trace!(
                                "Receive over 2/3 prevote to nil at height {:?}, round {:?}",
                                self.height,
                                self.round
                            );
                            self.clean_polc();
                            self.proposal = None;
                        } else {
                            // receive a later PoLC, update lock info
                            self.set_polc(&hash, &prevote_set, VoteType::Prevote);
                        }
                    }
                    if self.lock_status.is_none() && !hash.is_empty() {
                        // receive a PoLC, lock the proposal
                        self.set_polc(&hash, &prevote_set, VoteType::Prevote);
                    }
                    tv = Duration::new(0, 0);
                    break;
                }
            }
            if self.step == Step::Prevote {
                self.set_timer(tv, Step::PrevoteWait);
            }
            return true;
        }
        false
    }

    fn transmit_precommit(&mut self) {
        let precommit = if let Some(lock_proposal) = self.lock_status.clone() {
            lock_proposal.proposal
        } else {
            self.proposal = None;
            Vec::new()
        };

        trace!(
            "Transmit precommit at height {:?}, round {:?}",
            self.height,
            self.round
        );

        let vote = Vote {
            vote_type: VoteType::Precommit,
            height: self.height,
            round: self.round,
            proposal: precommit.clone(),
            voter: self.params.address.clone(),
        };

        let _ = self.votes.add(vote.clone());
        let msg = BftMsg::Vote(vote);
        debug!("Precommit to {:?}", precommit);
        self.send_bft_msg(msg);
        self.set_timer(
            self.params.timer.get_precommit() * TIMEOUT_RETRANSE_COEF,
            Step::Precommit,
        );
    }

    #[cfg(not(feature = "verify_req"))]
    fn check_precommit_count(&mut self) -> i8 {
        if let Some(precommit_set) =
            self.votes
                .get_voteset(self.height, self.round, VoteType::Precommit)
        {
            let mut tv = if self.cal_all_vote(precommit_set.count) {
                Duration::new(0, 0)
            } else {
                self.params.timer.get_precommit()
            };
            if !self.cal_above_threshold(precommit_set.count) {
                return PRECOMMIT_BELOW_TWO_THIRDS;
            }

            info!(
                "Receive over 2/3 precommit at height {:?}, round {:?}",
                self.height, self.round
            );

            for (hash, count) in &precommit_set.votes_by_proposal {
                if self.cal_above_threshold(*count) {
                    if hash.is_empty() {
                        info!("Reach nil consensus, goto next round {:?}", self.round + 1);
                        return PRECOMMIT_ON_NIL;
                    } else {
                        self.set_polc(&hash, &precommit_set, VoteType::Precommit);
                        return PRECOMMIT_ON_PROPOSAL;
                    }
                }
            }
            if self.step == Step::Precommit {
                self.set_timer(tv, Step::PrecommitWait);
            }
        }
        PRECOMMIT_ON_NOTHING
    }

    #[cfg(feature = "verify_req")]
    fn check_precommit_count(&mut self) -> i8 {
        if let Some(precommit_set) =
            self.votes
                .get_voteset(self.height, self.round, Step::Precommit)
        {
            let mut tv = if self.cal_all_vote(precommit_set.count) {
                Duration::new(0, 0)
            } else {
                self.params.timer.get_precommit()
            };
            if !self.cal_above_threshold(precommit_set.count) {
                return PRECOMMIT_BELOW_TWO_THIRDS;
            }

            info!(
                "Receive over 2/3 precommit at height {:?}, round {:?}",
                self.height, self.round
            );
            let mut pending_flag = false;
            let mut clean_flag = false;

            for (hash, count) in &precommit_set.votes_by_proposal {
                if self.cal_above_threshold(*count) {
                    if hash.is_empty() {
                        info!("Reach nil consensus, goto next round {:?}", self.round + 1);
                        return PRECOMMIT_ON_NIL;
                    } else {
                        self.set_polc(&hash, &precommit_set, Step::Precommit);
                        if let Some(is_pass) = self.verify_result.get(hash) {
                            // check verify result of the proposal
                            if !is_pass {
                                // if verified fail, clean PoLC and proposal
                                info!("The verify result of proposal {:?} is disapproved.", &hash);
                                clean_flag = true;
                                self.proposal = None;
                                // if feed's proposal eq the verified failed proposal, clean it
                                if self.feed
                                    == Some(Feed {
                                        height: self.height,
                                        proposal: hash.to_vec(),
                                    })
                                {
                                    self.feed = None;
                                }
                            } else {
                                // if verified success, do commit
                                info!("The verify result of proposal {:?} is approved.", &hash);
                                return PRECOMMIT_ON_PROPOSAL;
                            }
                        } else {
                            // has not received verify response till now
                            pending_flag = true;
                        }
                    }
                }
            }
            if clean_flag {
                self.clean_polc();
            }
            if pending_flag {
                tv = self.params.timer.get_prevote() * VERIFY_AWAIT_COEF;
                self.set_timer(tv, Step::VerifyWait);
                return PRECOMMIT_WITHOUT_VERIFY;
            }

            if self.step == Step::Precommit {
                self.set_timer(tv, Step::PrecommitWait);
            }
        }
        PRECOMMIT_ON_NOTHING
    }

    fn proc_commit(&mut self) {
        let result = self.lock_status.clone().expect("No lock when commit!");
        self.send_bft_msg(BftMsg::Commit(Commit {
            height: self.height,
            round: self.round,
            proposal: result.clone().proposal,
            lock_votes: self.lock_status.clone().unwrap().votes,
            address: self.params.clone().address,
        }));

        info!(
            "Commit {:?} at height {:?}, consensus time {:?}",
            result.clone().proposal,
            self.height,
            Instant::now() - self.htime
        );

        self.last_commit_round = Some(self.round);
        self.last_commit_proposal = Some(result.proposal);
    }

    fn set_polc(&mut self, hash: &Target, voteset: &VoteSet, vote_type: VoteType) {
        self.proposal = Some(hash.to_owned());
        self.lock_status = Some(LockStatus {
            proposal: hash.to_owned(),
            round: self.round,
            votes: voteset.extract_polc(self.height, self.round, vote_type, &hash),
        });

        info!(
            "Get PoLC at height {:?}, round {:?}, on proposal {:?}",
            self.height,
            self.round,
            hash.to_owned()
        );
    }

    fn clean_polc(&mut self) {
        self.proposal = None;
        self.lock_status = None;
        trace!(
            "Clean PoLC at height {:?}, round {:?}",
            self.height,
            self.round
        );
    }

    fn try_handle_status(&mut self, rich_status: Status) -> bool {
        // receive a rich status that height ge self.height is the only way to go to new height
        if rich_status.height >= self.height {
            if rich_status.height > self.height {
                // recvive higher status, clean last commit info then go to new height
                self.last_commit_proposal = None;
                self.last_commit_round = None;
            }
            // goto new height directly and update authorty list
            self.goto_new_height(rich_status.height + 1);
            self.authority_list = rich_status.authority_list;
            if let Some(interval) = rich_status.interval {
                // update the bft interval
                self.params.timer.set_total_duration(interval);
            }

            info!(
                "Receive rich status, goto new height {:?}",
                rich_status.height + 1
            );
            return true;
        }
        false
    }

    fn try_handle_feed(&mut self, feed: Feed) -> bool {
        if feed.height >= self.height {
            self.feed = Some(feed);
            info!(
                "Receive feed of height {:?}",
                self.feed.clone().unwrap().height
            );
            true
        } else {
            false
        }
    }

    #[cfg(feature = "verify_req")]
    fn save_verify_resp(&mut self, verify_result: VerifyResp) {
        if self.verify_result.contains_key(&verify_result.proposal) {
            if &verify_result.is_pass != self.verify_result.get(&verify_result.proposal).unwrap() {
                error!(
                    "The verify results of {:?} are different!",
                    verify_result.proposal
                );
                return;
            }
        }
        self.verify_result
            .insert(verify_result.proposal, verify_result.is_pass);
    }

    fn new_round_start(&mut self) {
        if self.step != Step::ProposeWait {
            info!("Start height {:?}, round{:?}", self.height, self.round);
        }
        if self.is_proposer() {
            if self.try_transmit_proposal() {
                self.transmit_prevote();
                self.change_to_step(Step::Prevote);
            } else {
                self.change_to_step(Step::ProposeWait);
            }
        } else {
            self.change_to_step(Step::ProposeWait);
        }
    }

    fn process(&mut self, bft_msg: BftMsg) {
        match bft_msg {
            BftMsg::Proposal(proposal) => {
                if self.step <= Step::ProposeWait {
                    if let Some(prop) = self.handle_proposal(proposal) {
                        self.set_proposal(prop);
                        if self.step == Step::ProposeWait {
                            self.change_to_step(Step::Prevote);
                            self.transmit_prevote();
                            if self.check_prevote_count() {
                                self.change_to_step(Step::PrevoteWait);
                            }
                        }
                    }
                }
            }
            BftMsg::Vote(vote) => {
                if vote.vote_type == VoteType::Prevote {
                    if self.step <= Step::PrevoteWait {
                        let _ = self.try_save_vote(vote);
                        if self.step >= Step::Prevote && self.check_prevote_count() {
                            self.change_to_step(Step::PrevoteWait);
                        }
                    }
                } else if vote.vote_type == VoteType::Precommit {
                    if self.step < Step::Precommit {
                        let _ = self.try_save_vote(vote.clone());
                    }
                    if (self.step == Step::Precommit || self.step == Step::PrecommitWait)
                        && self.try_save_vote(vote)
                    {
                        let precommit_result = self.check_precommit_count();

                        #[cfg(not(feature = "verify_req"))]
                        {
                            if precommit_result == PRECOMMIT_ON_NOTHING {
                                // only receive +2/3 precommits might lead BFT to PrecommitWait
                                self.change_to_step(Step::PrecommitWait);
                            }
                        }

                        #[cfg(feature = "verify_req")]
                        {
                            if precommit_result == PRECOMMIT_ON_NOTHING {
                                // receive +2/3 precommits might lead BFT to PrecommitWait step
                                self.change_to_step(Step::PrecommitWait);
                            }
                            if precommit_result == PRECOMMIT_WITHOUT_VERIFY {
                                self.change_to_step(Step::VerifyWait);
                            }
                        }

                        if precommit_result == PRECOMMIT_ON_NIL {
                            // receive +2/3 on nil, goto next round directly
                            if self.lock_status.is_none() {
                                self.proposal = None;
                            }
                            self.goto_next_round();
                            self.new_round_start();
                        }
                        if precommit_result == PRECOMMIT_ON_PROPOSAL {
                            // receive +2/3 on a proposal, try to commit
                            self.change_to_step(Step::Commit);
                            self.proc_commit();
                            self.change_to_step(Step::CommitWait);
                        }
                    }
                } else {
                    error!("Invalid Vote Type!");
                }
            }
            BftMsg::Feed(feed) => {
                if self.try_handle_feed(feed) && self.step == Step::ProposeWait {
                    self.new_round_start();
                }
            }
            BftMsg::Status(rich_status) => {
                if self.try_handle_status(rich_status) {
                    self.new_round_start();
                }
            }

            #[cfg(feature = "verify_req")]
            BftMsg::VerifyResp(verify_resp) => {
                self.save_verify_resp(verify_resp);
                if self.step == Step::PrecommitWait
                    && self.check_precommit_count() == PRECOMMIT_ON_PROPOSAL
                {
                    // receive +2/3 on a proposal, try to commit
                    self.change_to_step(Step::Commit);
                    self.proc_commit();
                    self.change_to_step(Step::CommitWait);
                }
            }

            _ => error!("Invalid Message!"),
        }
    }

    fn timeout_process(&mut self, tminfo: &TimeoutInfo) {
        if tminfo.height < self.height {
            return;
        }
        if tminfo.height == self.height && tminfo.round < self.round {
            return;
        }
        if tminfo.height == self.height && tminfo.round == self.round && tminfo.step != self.step {
            return;
        }

        match tminfo.step {
            Step::ProposeWait => {
                self.change_to_step(Step::Prevote);
                self.transmit_prevote();
                if self.check_prevote_count() {
                    self.change_to_step(Step::PrevoteWait);
                }
            }
            Step::Prevote => {
                self.transmit_prevote();
            }
            Step::PrevoteWait => {
                // if there is no lock, clear the proposal
                if self.lock_status.is_none() {
                    self.proposal = None;
                }
                // next do precommit
                self.change_to_step(Step::Precommit);
                self.transmit_precommit();
                let precommit_result = self.check_precommit_count();

                #[cfg(not(feature = "verify_req"))]
                {
                    if precommit_result == PRECOMMIT_ON_NOTHING {
                        // only receive +2/3 precommits might lead BFT to PrecommitWait
                        self.change_to_step(Step::PrecommitWait);
                    }
                }

                #[cfg(feature = "verify_req")]
                {
                    if precommit_result == PRECOMMIT_ON_NOTHING {
                        // receive +2/3 precommits might lead BFT to PrecommitWait step
                        self.change_to_step(Step::PrecommitWait);
                    }
                    if precommit_result == PRECOMMIT_WITHOUT_VERIFY {
                        self.change_to_step(Step::VerifyWait);
                    }
                }

                if precommit_result == PRECOMMIT_ON_NIL {
                    if self.lock_status.is_none() {
                        self.proposal = None;
                    }
                    self.goto_next_round();
                    self.new_round_start();
                }
                if precommit_result == PRECOMMIT_ON_PROPOSAL {
                    self.change_to_step(Step::Commit);
                    self.proc_commit();
                    self.change_to_step(Step::CommitWait);
                }
            }
            Step::Precommit => {
                self.transmit_prevote();
                self.transmit_precommit();
            }
            Step::PrecommitWait => {
                // receive +2/3 precommits however no proposal reach +2/3
                // then goto next round directly
                self.goto_next_round();
                self.new_round_start();
            }

            #[cfg(feature = "verify_req")]
            Step::VerifyWait => {
                // clean save info and goto new round
                self.lock_status = None;
                self.proposal = None;
                self.goto_next_round();
                self.new_round_start();
            }

            _ => error!("Invalid Timeout Info!"),
        }
    }
}<|MERGE_RESOLUTION|>--- conflicted
+++ resolved
@@ -54,27 +54,6 @@
     }
 }
 
-<<<<<<< HEAD
-impl From<u8> for Step {
-    fn from(s: u8) -> Step {
-        match s {
-            0u8 => Step::Propose,
-            1u8 => Step::ProposeWait,
-            2u8 => Step::Prevote,
-            3u8 => Step::PrevoteWait,
-            #[cfg(feature = "verify_req")]
-            4u8 => Step::VerifyWait,
-            5u8 => Step::Precommit,
-            6u8 => Step::PrecommitWait,
-            7u8 => Step::Commit,
-            8u8 => Step::CommitWait,
-            _ => panic!("Invalid step."),
-        }
-    }
-}
-
-=======
->>>>>>> cced330b
 /// BFT state message.
 pub struct Bft {
     msg_sender: Sender<BftMsg>,
