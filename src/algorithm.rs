--- conflicted
+++ resolved
@@ -10,11 +10,7 @@
 };
 
 use crossbeam::crossbeam_channel::{select, unbounded, Receiver, RecvError, Sender};
-<<<<<<< HEAD
-use log::{debug, error, info, trace};
-=======
 use log::{debug, error, info};
->>>>>>> dc26f35e
 use std::collections::HashMap;
 use std::sync::Arc;
 use std::thread;
