--- conflicted
+++ resolved
@@ -4,7 +4,6 @@
     error::{handle_err, BftError, BftResult},
     objects::*,
     params::BftParams,
-    random::random_proposer,
     timer::{TimeoutInfo, WaitTimer},
     wal::Wal,
 };
@@ -20,27 +19,6 @@
 const PROPOSAL_TIMES_COEF: u64 = 10;
 const TIMEOUT_RETRANSE_COEF: u32 = 15;
 
-<<<<<<< HEAD
-/// BFT step
-#[derive(Serialize, Deserialize, Debug, PartialEq, PartialOrd, Eq, Clone, Copy, Hash)]
-pub(crate) enum Step {
-    /// A step to determine proposer and proposer publish a proposal.
-    Propose,
-    /// A step to wait for proposal or feed.
-    ProposeWait,
-    /// A step to transmit prevote and check prevote count.
-    Prevote,
-    /// A step to wait for more prevote if none of them reach 2/3.
-    PrevoteWait,
-    /// A step to transmit precommit and check precommit count.
-    Precommit,
-    /// A step to wait for more prevote if none of them reach 2/3.
-    PrecommitWait,
-    /// A step to do commit.
-    Commit,
-    /// A step to wait for rich status.
-    CommitWait,
-=======
 #[cfg(feature = "verify_req")]
 const VERIFY_AWAIT_COEF: u32 = 50;
 
@@ -75,7 +53,6 @@
     // user define
     pub(crate) function: Arc<T>,
     pub(crate) consensus_power: bool,
->>>>>>> 815f0673
 }
 
 impl<T> Bft<T>
@@ -120,40 +97,6 @@
             consensus_power: false,
         }
     }
-<<<<<<< HEAD
-}
-
-/// BFT state message.
-pub(crate) struct Bft<T> {
-    msg_receiver: Receiver<BftMsg>,
-    timer_seter: Sender<TimeoutInfo>,
-    timer_notity: Receiver<TimeoutInfo>,
-
-    height: u64,
-    round: u64,
-    step: Step,
-    proposal: Option<Target>,
-    votes: VoteCollector,
-    lock_status: Option<LockStatus>,
-    last_commit_round: Option<u64>,
-    last_commit_proposal: Option<Target>,
-    height_filter: HashMap<Address, Instant>,
-    round_filter: HashMap<Address, Instant>,
-    authority_list: Vec<Address>,
-    propose_weight: (Vec<u32>, u32),
-    vote_weight: (Vec<u32>, u32),
-    function: T,
-    htime: Instant,
-    params: BftParams,
-}
-
-impl<T> Bft<T>
-where
-    T: BftSupport + Send + 'static,
-{
-    /// A function to start a BFT state machine.
-    pub(crate) fn start(r: Receiver<BftMsg>, f: T, local_address: Address) {
-=======
 
     /// A function to start a BFT state machine.
     pub fn start(
@@ -163,7 +106,6 @@
         local_address: Address,
         wal_path: &str,
     ) {
->>>>>>> 815f0673
         // define message channel and timeout channel
         let (bft2timer, timer4bft) = unbounded();
         let (timer2bft, bft4timer) = unbounded();
@@ -180,10 +122,6 @@
             .expect("Bft starts time-thread failed!");
 
         // start main loop module.
-<<<<<<< HEAD
-        let mut engine = Bft::initialize(r, bft2timer, bft4timer, f, local_address);
-=======
->>>>>>> 815f0673
         let _main_thread = thread::Builder::new()
             .name("main_loop".to_string())
             .spawn(move || {
@@ -260,37 +198,6 @@
                 }
             }
 
-<<<<<<< HEAD
-    fn initialize(
-        r: Receiver<BftMsg>,
-        ts: Sender<TimeoutInfo>,
-        tn: Receiver<TimeoutInfo>,
-        f: T,
-        local_address: Target,
-    ) -> Self {
-        info!("BFT State Machine Launched.");
-        Bft {
-            msg_receiver: r,
-            timer_seter: ts,
-            timer_notity: tn,
-
-            height: INIT_HEIGHT,
-            round: INIT_ROUND,
-            step: Step::default(),
-            proposal: None,
-            votes: VoteCollector::new(),
-            lock_status: None,
-            last_commit_round: None,
-            last_commit_proposal: None,
-            authority_list: Vec::new(),
-            propose_weight: (Vec::new(), 0),
-            vote_weight: (Vec::new(), 0),
-            function: f,
-            htime: Instant::now(),
-            height_filter: HashMap::new(),
-            round_filter: HashMap::new(),
-            params: BftParams::new(local_address),
-=======
             BftMsg::Feed(feed) => {
                 debug!("Bft receives feed {:?}", &feed);
                 self.check_and_save_feed(&feed, need_wal)?;
@@ -334,20 +241,11 @@
                 debug!("Bft receives clear {:?}", &proof);
                 self.clear(proof);
             }
->>>>>>> 815f0673
-        }
-
-        Ok(())
-    }
-
-<<<<<<< HEAD
-    #[inline]
-    fn send_bft_msg(&self, msg: BftMsg) {
-        self.function
-            .transmit(msg)
-            .expect("Error in transmit BftMsg");
-    }
-=======
+        }
+
+        Ok(())
+    }
+
     pub(crate) fn timeout_process(&mut self, tminfo: TimeoutInfo, need_wal: bool) -> BftResult<()> {
         if tminfo.height < self.height {
             return Err(BftError::ObsoleteTimer(format!(
@@ -367,7 +265,6 @@
                 tminfo.step, self.step
             )));
         }
->>>>>>> 815f0673
 
         if need_wal && tminfo.step != Step::Prevote && tminfo.step != Step::Precommit {
             handle_err(
@@ -426,17 +323,7 @@
             _ => error!("Invalid Timeout Info!"),
         }
 
-<<<<<<< HEAD
-    #[inline]
-    fn clean_save_info(&mut self) {
-        // clear prevote count needed when goto new height
-        self.proposal = None;
-        self.lock_status = None;
-        self.votes.clear_prevote_count();
-        self.authority_list = Vec::new();
-=======
-        Ok(())
->>>>>>> 815f0673
+        Ok(())
     }
 
     fn handle_proposal(&self, proposal: &Proposal) -> BftResult<()> {
@@ -520,20 +407,6 @@
         Ok(())
     }
 
-<<<<<<< HEAD
-    fn is_proposer(&self) -> bool {
-        if self.authority_list.is_empty() {
-            error!("The Authority List is Empty!");
-            return false;
-        }
-
-        let seed = self.height + self.round;
-        let proposer_index = random_proposer(seed, self.propose_weight.clone());
-        if self.params.address == self.authority_list[proposer_index] {
-            info!(
-                "Become proposer at height {:?}, round {:?}",
-                self.height, self.round
-=======
     fn handle_commit(&mut self) -> BftResult<()> {
         let lock_status = self.lock_status.clone().expect("No lock when commit!");
 
@@ -576,7 +449,6 @@
                             .send(BftMsg::Status(status))
                             .map_err(|e| BftError::SendMsgErr(format!("{:?}", e)))
                     }),
->>>>>>> 815f0673
             );
         });
 
@@ -631,21 +503,6 @@
         Err(BftError::ObsoleteMsg(format!("{:?}", &status)))
     }
 
-<<<<<<< HEAD
-    fn transmit_proposal(&mut self) {
-        if self.lock_status.is_none() {
-            if let Ok(prop) = self.function.package_block(self.height) {
-                if self.function.verify_proposal(prop.clone()).is_ok() {
-                    self.proposal = Some(prop.content);
-                } else {
-                    warn!("Verify proposal failed!");
-                    return;
-                }
-            } else {
-                warn!("Package proposal failed!");
-                return;
-            }
-=======
     fn transmit_proposal(&mut self) -> BftResult<()> {
         if self.lock_status.is_none()
             && (self.feed.is_none() || self.proof.height != self.height - 1)
@@ -665,7 +522,6 @@
                 "transmit proposal (feed: {:?}, proof: {:?} lock_status: {:?})",
                 self.feed, self.proof, self.lock_status
             )));
->>>>>>> 815f0673
         }
 
         let msg = if self.lock_status.is_some() {
@@ -686,32 +542,16 @@
             let proposal = Proposal {
                 height: self.height,
                 round: self.round,
-<<<<<<< HEAD
-                content: self.lock_status.clone().unwrap().proposal,
-                lock_round: Some(self.lock_status.clone().unwrap().round),
-                lock_votes: self.lock_status.clone().unwrap().votes,
-=======
                 block,
                 proof: lock_proposal.proof,
                 lock_round: Some(lock_round),
                 lock_votes,
->>>>>>> 815f0673
                 proposer: self.params.address.clone(),
             };
 
             let signed_proposal = self.build_signed_proposal(&proposal)?;
             BftMsg::Proposal(rlp::encode(&signed_proposal))
         } else {
-<<<<<<< HEAD
-            trace!(
-                "Proposal at height {:?}, round {:?}, is {:?}",
-                self.height,
-                self.round,
-                self.proposal.clone().unwrap()
-            );
-
-            BftMsg::Proposal(Proposal {
-=======
             // if is not locked, transmit the cached proposal
             let block = self
                 .feed
@@ -722,7 +562,6 @@
             debug!("Bft is ready to transmit new Proposal");
 
             let proposal = Proposal {
->>>>>>> 815f0673
                 height: self.height,
                 round: self.round,
                 block,
@@ -739,35 +578,6 @@
             "Bft transmits proposal at height {:?}, round {:?}",
             self.height, self.round
         );
-<<<<<<< HEAD
-        self.send_bft_msg(msg);
-    }
-
-    fn handle_proposal(&self, proposal: Proposal) -> Option<Proposal> {
-        if self.function.verify_proposal(proposal.clone()).is_err() {
-            info!(
-                "Verify proposal of height {:?}, round {:?} failed.",
-                proposal.height, proposal.round
-            );
-            return None;
-        }
-        if proposal.height == self.height - 1 {
-            if self.last_commit_round.is_some() && proposal.round >= self.last_commit_round.unwrap()
-            {
-                // deal with height fall behind one, round ge last commit round
-                self.retransmit_vote(proposal.round);
-            }
-            None
-        } else if proposal.height != self.height || proposal.round < self.round {
-            // bft-rs lib only handle the proposals with same round, the proposals
-            // with higher round should be saved outside
-            warn!(
-                "Receive mismatched proposal! \nThe proposal height is {:?}, \
-                 round is {:?}, self height is {:?}, round is {:?}, the proposal is {:?} !",
-                proposal.height, proposal.round, self.height, self.round, proposal.content
-            );
-            None
-=======
         self.function.transmit(msg.clone());
         self.send_bft_msg(msg)?;
         Ok(())
@@ -778,7 +588,6 @@
             lock_status.block_hash
         } else if let Some(block_hash) = self.block_hash.clone() {
             block_hash
->>>>>>> 815f0673
         } else {
             Vec::new()
         };
@@ -810,30 +619,7 @@
             Step::Prevote,
         );
 
-<<<<<<< HEAD
-            self.proposal = Some(proposal.content.clone());
-            self.lock_status = Some(LockStatus {
-                proposal: proposal.content,
-                round: proposal.lock_round.unwrap(),
-                votes: proposal.lock_votes,
-            });
-        } else if proposal.lock_votes.is_empty()
-            && self.lock_status.is_none()
-            && proposal.round == self.round
-        {
-            // receive a proposal without PoLC
-            debug!(
-                "Receive a proposal without PoLC, the proposal is {:?}",
-                proposal.content
-            );
-            self.proposal = Some(proposal.content);
-        } else {
-            debug!("Receive a proposal that the PoLC is earlier than mine");
-            return;
-        }
-=======
-        Ok(())
->>>>>>> 815f0673
+        Ok(())
     }
 
     fn transmit_precommit(&mut self, resend: bool) -> BftResult<()> {
@@ -1128,93 +914,7 @@
         false
     }
 
-<<<<<<< HEAD
-    #[cfg(not(feature = "verify_req"))]
-    fn transmit_precommit(&mut self) {
-        let precommit = if let Some(lock_proposal) = self.lock_status.clone() {
-            lock_proposal.proposal
-        } else {
-            self.proposal = None;
-            Vec::new()
-        };
-
-        trace!(
-            "Transmit precommit at height {:?}, round {:?}",
-            self.height,
-            self.round
-        );
-
-        let vote = Vote {
-            vote_type: VoteType::Precommit,
-            height: self.height,
-            round: self.round,
-            proposal: precommit.clone(),
-            voter: self.params.address.clone(),
-        };
-
-        let _ = self.votes.add(vote.clone());
-        let msg = BftMsg::Vote(vote);
-        debug!("Precommit to {:?}", precommit);
-        self.send_bft_msg(msg);
-        self.set_timer(
-            self.params.timer.get_precommit() * TIMEOUT_RETRANSE_COEF,
-            Step::Precommit,
-        );
-    }
-
-    #[cfg(feature = "verify_req")]
-    fn transmit_precommit(&mut self) {
-        let mut precommit = if let Some(lock_proposal) = self.lock_status.clone() {
-            lock_proposal.proposal
-        } else {
-            self.proposal = None;
-            Vec::new()
-        };
-
-        if precommit != Vec::new() {
-            if let Ok(res) = self.function.verify_transcation(precommit.clone()) {
-                if !res {
-                    info!("Transcations in proposal {:?} verified fail.", precommit);
-                    self.lock_status = None;
-                    self.proposal = None;
-                    precommit = Vec::new();
-                }
-            } else {
-                warn!("Verify transcations failed!");
-                self.lock_status = None;
-                self.proposal = None;
-                precommit = Vec::new();
-            }
-        }
-
-        trace!(
-            "Transmit precommit at height {:?}, round {:?}",
-            self.height,
-            self.round
-        );
-
-        let vote = Vote {
-            vote_type: VoteType::Precommit,
-            height: self.height,
-            round: self.round,
-            proposal: precommit.clone(),
-            voter: self.params.address.clone(),
-        };
-
-        let _ = self.votes.add(vote.clone());
-        let msg = BftMsg::Vote(vote);
-        debug!("Precommit to {:?}", precommit);
-        self.send_bft_msg(msg);
-        self.set_timer(
-            self.params.timer.get_precommit() * TIMEOUT_RETRANSE_COEF,
-            Step::Precommit,
-        );
-    }
-
-    fn check_precommit_count(&mut self) -> i8 {
-=======
     fn check_precommit_count(&mut self) -> PrecommitRes {
->>>>>>> 815f0673
         if let Some(precommit_set) =
             self.votes
                 .get_voteset(self.height, self.round, &VoteType::Precommit)
@@ -1255,229 +955,6 @@
                 self.set_timer(tv, Step::PrecommitWait);
             }
         }
-<<<<<<< HEAD
-        PRECOMMIT_ON_NOTHING
-    }
-
-    fn proc_commit(&mut self) {
-        let result = self.lock_status.clone().expect("No lock when commit!");
-        self.function
-            .commit(Commit {
-                height: self.height,
-                round: self.round,
-                proposal: result.clone().proposal,
-                lock_votes: self.lock_status.clone().unwrap().votes,
-                address: self.params.clone().address,
-            })
-            .expect("Commit error");
-
-        info!(
-            "Commit {:?} at height {:?}, consensus time {:?}",
-            result.clone().proposal,
-            self.height,
-            Instant::now() - self.htime
-        );
-
-        self.last_commit_round = Some(self.round);
-        self.last_commit_proposal = Some(result.proposal);
-    }
-
-    fn set_polc(&mut self, hash: &[u8], voteset: &VoteSet, vote_type: VoteType) {
-        self.proposal = Some(hash.to_owned());
-        self.lock_status = Some(LockStatus {
-            proposal: hash.to_owned(),
-            round: self.round,
-            votes: voteset.extract_polc(self.height, self.round, vote_type, hash),
-        });
-
-        info!(
-            "Get PoLC at height {:?}, round {:?}, on proposal {:?}",
-            self.height,
-            self.round,
-            hash.to_owned()
-        );
-    }
-
-    fn clean_polc(&mut self) {
-        self.proposal = None;
-        self.lock_status = None;
-        trace!(
-            "Clean PoLC at height {:?}, round {:?}",
-            self.height,
-            self.round
-        );
-    }
-
-    fn try_handle_status(&mut self, rich_status: Status) -> bool {
-        // receive a rich status that height ge self.height is the only way to go to new height
-        if rich_status.height >= self.height {
-            if rich_status.height > self.height {
-                // recvive higher status, clean last commit info then go to new height
-                self.last_commit_proposal = None;
-                self.last_commit_round = None;
-            }
-            // goto new height directly and update authorty list
-            self.goto_new_height(rich_status.height + 1);
-            self.authority_list = rich_status.get_authority_list();
-            let res = rich_status.get_weight();
-            self.propose_weight = (res.0, res.1);
-            self.vote_weight = (res.2, res.3);
-
-            if let Some(interval) = rich_status.interval {
-                // update the bft interval
-                self.params.timer.set_total_duration(interval);
-            }
-
-            info!(
-                "Receive rich status, goto new height {:?}",
-                rich_status.height + 1
-            );
-            return true;
-        }
-        false
-    }
-
-    fn new_round_start(&mut self) {
-        if self.step != Step::ProposeWait {
-            info!("Start height {:?}, round{:?}", self.height, self.round);
-        }
-        if self.is_proposer() {
-            self.transmit_proposal();
-            self.transmit_prevote();
-            self.change_to_step(Step::Prevote);
-        } else {
-            self.change_to_step(Step::ProposeWait);
-        }
-    }
-
-    fn process(&mut self, bft_msg: BftMsg) {
-        match bft_msg {
-            BftMsg::Proposal(proposal) => {
-                if self.step <= Step::ProposeWait {
-                    if let Some(prop) = self.handle_proposal(proposal) {
-                        self.set_proposal(prop);
-                        if self.step == Step::ProposeWait {
-                            self.change_to_step(Step::Prevote);
-                            self.transmit_prevote();
-                            if self.check_prevote_count() {
-                                self.change_to_step(Step::PrevoteWait);
-                            }
-                        }
-                    }
-                }
-            }
-            BftMsg::Vote(vote) => {
-                if vote.vote_type == VoteType::Prevote {
-                    if self.step <= Step::PrevoteWait {
-                        let _ = self.try_save_vote(vote);
-                        if self.step >= Step::Prevote && self.check_prevote_count() {
-                            self.change_to_step(Step::PrevoteWait);
-                        }
-                    }
-                } else if vote.vote_type == VoteType::Precommit {
-                    if self.step < Step::Precommit {
-                        let _ = self.try_save_vote(vote.clone());
-                    }
-                    if (self.step == Step::Precommit || self.step == Step::PrecommitWait)
-                        && self.try_save_vote(vote)
-                    {
-                        let precommit_result = self.check_precommit_count();
-
-                        if precommit_result == PRECOMMIT_ON_NOTHING {
-                            // only receive +2/3 precommits might lead BFT to PrecommitWait
-                            self.change_to_step(Step::PrecommitWait);
-                        }
-
-                        if precommit_result == PRECOMMIT_ON_NIL {
-                            // receive +2/3 on nil, goto next round directly
-                            if self.lock_status.is_none() {
-                                self.proposal = None;
-                            }
-                            self.goto_next_round();
-                            self.new_round_start();
-                        }
-                        if precommit_result == PRECOMMIT_ON_PROPOSAL {
-                            // receive +2/3 on a proposal, try to commit
-                            self.change_to_step(Step::Commit);
-                            self.proc_commit();
-                            self.change_to_step(Step::CommitWait);
-                        }
-                    }
-                } else {
-                    error!("Invalid Vote Type!");
-                }
-            }
-            BftMsg::Status(rich_status) => {
-                if self.try_handle_status(rich_status) {
-                    self.new_round_start();
-                }
-            }
-            _ => error!("Invalid Message!"),
-        }
-    }
-
-    fn timeout_process(&mut self, tminfo: &TimeoutInfo) {
-        if tminfo.height < self.height {
-            return;
-        }
-        if tminfo.height == self.height && tminfo.round < self.round {
-            return;
-        }
-        if tminfo.height == self.height && tminfo.round == self.round && tminfo.step != self.step {
-            return;
-        }
-
-        match tminfo.step {
-            Step::ProposeWait => {
-                self.change_to_step(Step::Prevote);
-                self.transmit_prevote();
-                if self.check_prevote_count() {
-                    self.change_to_step(Step::PrevoteWait);
-                }
-            }
-            Step::Prevote => {
-                self.transmit_prevote();
-            }
-            Step::PrevoteWait => {
-                // if there is no lock, clear the proposal
-                if self.lock_status.is_none() {
-                    self.proposal = None;
-                }
-                // next do precommit
-                self.change_to_step(Step::Precommit);
-                self.transmit_precommit();
-                let precommit_result = self.check_precommit_count();
-
-                if precommit_result == PRECOMMIT_ON_NOTHING {
-                    // only receive +2/3 precommits might lead BFT to PrecommitWait
-                    self.change_to_step(Step::PrecommitWait);
-                }
-
-                if precommit_result == PRECOMMIT_ON_NIL {
-                    if self.lock_status.is_none() {
-                        self.proposal = None;
-                    }
-                    self.goto_next_round();
-                    self.new_round_start();
-                }
-                if precommit_result == PRECOMMIT_ON_PROPOSAL {
-                    self.change_to_step(Step::Commit);
-                    self.proc_commit();
-                    self.change_to_step(Step::CommitWait);
-                }
-            }
-            Step::Precommit => {
-                self.transmit_prevote();
-                self.transmit_precommit();
-            }
-            Step::PrecommitWait => {
-                // receive +2/3 precommits however no proposal reach +2/3
-                // then goto next round directly
-                self.goto_next_round();
-                self.new_round_start();
-            }
-            _ => error!("Invalid Timeout Info!"),
-=======
         PrecommitRes::Above
     }
 
@@ -1498,7 +975,6 @@
                 self.set_timer(tv, Step::VerifyWait);
                 return VerifyResult::Undetermined;
             }
->>>>>>> 815f0673
         }
         VerifyResult::Approved
     }
