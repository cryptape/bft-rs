use lru_cache::LruCache;

use std::collections::HashMap;

<<<<<<< HEAD
use super::{Address, Target, VoteType, Vote};
use algorithm::Step;
=======
use super::{Address, Target, Vote, VoteType};
>>>>>>> 9870ca7c

/// BFT vote collector
#[derive(Debug)]
pub(crate) struct VoteCollector {
    /// A LruCache to store vote collect of each round.
    pub(crate) votes: LruCache<usize, RoundCollector>,
    /// A HashMap to record prevote count of each round.
    pub(crate) prevote_count: HashMap<usize, usize>,
}

impl VoteCollector {
    /// A function to create a new BFT vote collector.
    pub(crate) fn new() -> Self {
        VoteCollector {
            votes: LruCache::new(16),
            prevote_count: HashMap::new(),
        }
    }

    /// A function try to add a vote, return `bool`.
    pub(crate) fn add(&mut self, vote: Vote) -> bool {
        let height = vote.height;
        let round = vote.round;
        let vote_type = vote.vote_type;
        let sender = vote.voter;
        let vote = vote.proposal;

        if vote_type == VoteType::Prevote {
            if self.votes.contains_key(&height) {
                if self
                    .votes
                    .get_mut(&height)
                    .unwrap()
                    .add(round, vote_type, sender, vote)
                {
                    // update prevote count hashmap
                    let counter = self.prevote_count.entry(round).or_insert(0);
                    *counter += 1;
                    true
                } else {
                    // if add prevote fail, do not update prevote hashmap
                    false
                }
            } else {
                let mut round_votes = RoundCollector::new();
                round_votes.add(round, vote_type, sender, vote);
                self.votes.insert(height, round_votes);
                // update prevote count hashmap
                let counter = self.prevote_count.entry(round).or_insert(0);
                *counter += 1;
                true
            }
        } else if self.votes.contains_key(&height) {
            self.votes
                .get_mut(&height)
                .unwrap()
                .add(round, vote_type, sender, vote)
        } else {
            let mut round_votes = RoundCollector::new();
            round_votes.add(round, vote_type, sender, vote);
            self.votes.insert(height, round_votes);
            true
        }
    }

    /// A function to get the vote set of the height, the round, and the vote type.
<<<<<<< HEAD
    pub fn get_voteset(&mut self, height: usize, round: usize, vote_type: VoteType) -> Option<VoteSet> {
=======
    pub(crate) fn get_voteset(
        &mut self,
        height: usize,
        round: usize,
        vote_type: VoteType,
    ) -> Option<VoteSet> {
>>>>>>> 9870ca7c
        self.votes
            .get_mut(&height)
            .and_then(|rc| rc.get_voteset(round, vote_type))
    }

    /// A function to clean prevote count HashMap at the begining of a height.
    pub(crate) fn clear_prevote_count(&mut self) {
        self.prevote_count.clear();
    }
}

/// BFT vote set
// 1. sender's vote message  2. proposal's hash  3. count
#[derive(Clone, Debug)]
pub(crate) struct VoteSet {
    /// A HashMap that K is voter, V is proposal.
    pub(crate) votes_by_sender: HashMap<Address, Target>,
    /// A HashMap that K is proposal V is count of the proposal.
    pub(crate) votes_by_proposal: HashMap<Target, usize>,
    /// Count of vote set.
    pub(crate) count: usize,
}

impl VoteSet {
    /// A function to create a new vote set.
    pub(crate) fn new() -> Self {
        VoteSet {
            votes_by_sender: HashMap::new(),
            votes_by_proposal: HashMap::new(),
            count: 0,
        }
    }

    /// A function to add a vote to the vote set.
    pub(crate) fn add(&mut self, sender: Address, vote: Target) -> bool {
        let mut is_add = false;
        self.votes_by_sender.entry(sender).or_insert_with(|| {
            is_add = true;
            vote.to_owned()
        });
        if is_add {
            self.count += 1;
            *self.votes_by_proposal.entry(vote).or_insert(0) += 1;
        }
        is_add
    }

    /// A function to abstract the PoLC of the round.
    pub(crate) fn extract_polc(
        &self,
        height: usize,
        round: usize,
        vote_type: VoteType,
        proposal: &Target,
    ) -> Vec<Vote> {
        // abstract the votes for the polc proposal into a vec
        let mut polc = Vec::new();
        for (address, vote_proposal) in &self.votes_by_sender {
            if vote_proposal == proposal {
                polc.push(Vote {
                    vote_type: vote_type.clone(),
                    height,
                    round,
                    proposal: proposal.clone(),
                    voter: address.clone(),
                });
            }
        }
        polc
    }
}

/// BFT round vote collector.
// round -> step collector
#[derive(Debug)]
pub(crate) struct RoundCollector {
    /// A LruCache to store step collect of a round.
    pub(crate) round_votes: LruCache<usize, StepCollector>,
}

impl RoundCollector {
    /// A function to create a new round collector.
    pub(crate) fn new() -> Self {
        RoundCollector {
            round_votes: LruCache::new(16),
        }
    }

    /// A function try to add a vote to a round collector.
<<<<<<< HEAD
    pub fn add(&mut self, round: usize, vote_type: VoteType, sender: Address, vote: Target) -> bool {
=======
    pub(crate) fn add(
        &mut self,
        round: usize,
        vote_type: VoteType,
        sender: Address,
        vote: Target,
    ) -> bool {
>>>>>>> 9870ca7c
        if self.round_votes.contains_key(&round) {
            self.round_votes
                .get_mut(&round)
                .unwrap()
                .add(vote_type, sender, vote)
        } else {
            let mut step_votes = StepCollector::new();
            step_votes.add(vote_type, sender, vote);
            self.round_votes.insert(round, step_votes);
            true
        }
    }

    /// A functionto get the vote set of the round, and the vote type.
<<<<<<< HEAD
    pub fn get_voteset(&mut self, round: usize, vote_type: VoteType) -> Option<VoteSet> {
=======
    pub(crate) fn get_voteset(&mut self, round: usize, vote_type: VoteType) -> Option<VoteSet> {
>>>>>>> 9870ca7c
        self.round_votes
            .get_mut(&round)
            .and_then(|sc| sc.get_voteset(vote_type))
    }
}

/// BFT step collector.
// step -> voteset
#[derive(Debug, Default)]
pub(crate) struct StepCollector {
    /// A HashMap that K is step, V is the vote set
<<<<<<< HEAD
    pub step_votes: HashMap<VoteType, VoteSet>,
=======
    pub(crate) step_votes: HashMap<VoteType, VoteSet>,
>>>>>>> 9870ca7c
}

impl StepCollector {
    /// A function to create a new step collector.
    pub(crate) fn new() -> Self {
        StepCollector {
            step_votes: HashMap::new(),
        }
    }

    /// A function to add a vote to the step collector.
<<<<<<< HEAD
    pub fn add(&mut self, vote_type: VoteType, sender: Address, vote: Target) -> bool {
=======
    pub(crate) fn add(&mut self, vote_type: VoteType, sender: Address, vote: Target) -> bool {
>>>>>>> 9870ca7c
        self.step_votes
            .entry(vote_type)
            .or_insert_with(VoteSet::new)
            .add(sender, vote)
    }

    /// A function to get voteset of the vote type
<<<<<<< HEAD
    pub fn get_voteset(&self, vote_type: VoteType) -> Option<VoteSet> {
=======
    pub(crate) fn get_voteset(&self, vote_type: VoteType) -> Option<VoteSet> {
>>>>>>> 9870ca7c
        self.step_votes.get(&vote_type).cloned()
    }
}<|MERGE_RESOLUTION|>--- conflicted
+++ resolved
@@ -2,12 +2,7 @@
 
 use std::collections::HashMap;
 
-<<<<<<< HEAD
-use super::{Address, Target, VoteType, Vote};
-use algorithm::Step;
-=======
 use super::{Address, Target, Vote, VoteType};
->>>>>>> 9870ca7c
 
 /// BFT vote collector
 #[derive(Debug)]
@@ -74,16 +69,12 @@
     }
 
     /// A function to get the vote set of the height, the round, and the vote type.
-<<<<<<< HEAD
-    pub fn get_voteset(&mut self, height: usize, round: usize, vote_type: VoteType) -> Option<VoteSet> {
-=======
     pub(crate) fn get_voteset(
         &mut self,
         height: usize,
         round: usize,
         vote_type: VoteType,
     ) -> Option<VoteSet> {
->>>>>>> 9870ca7c
         self.votes
             .get_mut(&height)
             .and_then(|rc| rc.get_voteset(round, vote_type))
@@ -173,9 +164,6 @@
     }
 
     /// A function try to add a vote to a round collector.
-<<<<<<< HEAD
-    pub fn add(&mut self, round: usize, vote_type: VoteType, sender: Address, vote: Target) -> bool {
-=======
     pub(crate) fn add(
         &mut self,
         round: usize,
@@ -183,7 +171,6 @@
         sender: Address,
         vote: Target,
     ) -> bool {
->>>>>>> 9870ca7c
         if self.round_votes.contains_key(&round) {
             self.round_votes
                 .get_mut(&round)
@@ -198,11 +185,7 @@
     }
 
     /// A functionto get the vote set of the round, and the vote type.
-<<<<<<< HEAD
-    pub fn get_voteset(&mut self, round: usize, vote_type: VoteType) -> Option<VoteSet> {
-=======
     pub(crate) fn get_voteset(&mut self, round: usize, vote_type: VoteType) -> Option<VoteSet> {
->>>>>>> 9870ca7c
         self.round_votes
             .get_mut(&round)
             .and_then(|sc| sc.get_voteset(vote_type))
@@ -214,11 +197,7 @@
 #[derive(Debug, Default)]
 pub(crate) struct StepCollector {
     /// A HashMap that K is step, V is the vote set
-<<<<<<< HEAD
-    pub step_votes: HashMap<VoteType, VoteSet>,
-=======
     pub(crate) step_votes: HashMap<VoteType, VoteSet>,
->>>>>>> 9870ca7c
 }
 
 impl StepCollector {
@@ -230,11 +209,7 @@
     }
 
     /// A function to add a vote to the step collector.
-<<<<<<< HEAD
-    pub fn add(&mut self, vote_type: VoteType, sender: Address, vote: Target) -> bool {
-=======
     pub(crate) fn add(&mut self, vote_type: VoteType, sender: Address, vote: Target) -> bool {
->>>>>>> 9870ca7c
         self.step_votes
             .entry(vote_type)
             .or_insert_with(VoteSet::new)
@@ -242,11 +217,7 @@
     }
 
     /// A function to get voteset of the vote type
-<<<<<<< HEAD
-    pub fn get_voteset(&self, vote_type: VoteType) -> Option<VoteSet> {
-=======
     pub(crate) fn get_voteset(&self, vote_type: VoteType) -> Option<VoteSet> {
->>>>>>> 9870ca7c
         self.step_votes.get(&vote_type).cloned()
     }
 }