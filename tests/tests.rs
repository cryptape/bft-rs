--- conflicted
+++ resolved
@@ -85,11 +85,8 @@
     s_3.send(msg.clone()).unwrap();
     s_4.send(msg).unwrap();
 
-<<<<<<< HEAD
-    std::thread::sleep(std::time::Duration::from_micros(50));
-=======
     ::std::thread::sleep(::std::time::Duration::from_micros(50));
->>>>>>> cced330b
+
 
     s_1.send(feed.clone()).unwrap();
     s_2.send(feed.clone()).unwrap();
