[package]
name = "bft-rs"
version = "0.2.0-alpha"
authors = ["Eason Gao <kaoimin@qq.com>", "Cryptape Technologies <contact@cryptape.com>"]
edition = "2018"
license = "MIT"
readme = "README.md"
repository = "https://github.com/cryptape/bft-rs"
homepage = "https://github.com/cryptape/bft-rs"
description = """
An efficient and stable Rust library of BFT protocol for distributed system.
"""

[dependencies]
crossbeam = "0.7"
crossbeam-utils = "0.6.5"
lru-cache = "0.1"
log = "0.4.3"
min-max-heap = "1.2.0"
rand = "0.5.5"
rand_core = "0.3.1"
rand_pcg = "0.1.2"
rlp = "0.3.0"
serde = "1.0"
serde_derive = "1.0"
time = "0.1.36"


[dev-dependencies]
env_logger = "0.6.0"

[features]
default = []
verify_req = []
<<<<<<< HEAD
message_cache = []
=======
machine_gun = []
random_proposer = []
>>>>>>> 815f0673
<|MERGE_RESOLUTION|>--- conflicted
+++ resolved
@@ -32,9 +32,5 @@
 [features]
 default = []
 verify_req = []
-<<<<<<< HEAD
-message_cache = []
-=======
 machine_gun = []
-random_proposer = []
->>>>>>> 815f0673
+random_proposer = []